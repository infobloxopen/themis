--- conflicted
+++ resolved
@@ -73,10 +73,6 @@
 }
 
 func (ah *attrHolder) addResponse(r *pdp.Response) {
-<<<<<<< HEAD
-	if r == nil {
-		panic("PDP response pointer is nil")
-	}
 	if ah.resp1Beg == 0 {
 		ah.resp1Beg = len(ah.attrs)
 		ah.resp1End = ah.resp1Beg + len(r.Obligations)
@@ -93,24 +89,6 @@
 		ah.action = typeAllow
 	case pdp.DENY:
 		for _, item := range r.Obligations {
-=======
-	if ah.resp1Beg == 0 {
-		ah.resp1Beg = len(ah.attrs)
-		ah.resp1End = ah.resp1Beg + len(r.Obligation)
-		ah.effect1 = r.Effect
-	} else {
-		ah.resp2Beg = len(ah.attrs)
-		ah.resp2End = ah.resp2Beg + len(r.Obligation)
-		ah.effect2 = r.Effect
-	}
-	ah.attrs = append(ah.attrs, r.Obligation...)
-
-	switch r.Effect {
-	case pdp.Response_PERMIT:
-		ah.action = typeAllow
-	case pdp.Response_DENY:
-		for _, item := range r.Obligation {
->>>>>>> 0fe4ca2c
 			switch item.Id {
 			case "refuse":
 				ah.action = typeRefuse
@@ -123,11 +101,7 @@
 		}
 		ah.action = typeBlock
 	default:
-<<<<<<< HEAD
 		log.Printf("[ERROR] PDP Effect: %s", pdp.EffectName(r.Effect))
-=======
-		log.Printf("[ERROR] PDP Effect: %s", r.Effect)
->>>>>>> 0fe4ca2c
 		ah.action = typeInvalid
 	}
 	return
