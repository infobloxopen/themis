package policy

import (
	"fmt"
	"strconv"

	"github.com/coredns/coredns/core/dnsserver"
	"github.com/coredns/coredns/plugin"
	"github.com/coredns/coredns/plugin/dnstap"

	"github.com/mholt/caddy"
)

func init() {
	caddy.RegisterPlugin("policy", caddy.Plugin{
		ServerType: "dns",
		Action:     setup,
	})
}

func setup(c *caddy.Controller) error {
	policyPlugin, err := policyParse(c)

	if err != nil {
		return plugin.Error("policy", err)
	}

	c.OnStartup(func() error {
		if taph := dnsserver.GetConfig(c).Handler("dnstap"); taph != nil {
<<<<<<< HEAD
			if tapPlugin, ok := taph.(dnstap.Dnstap); ok && tapPlugin.IO != nil {
				policyPlugin.TapIO = NewPolicyDnstapSender(tapPlugin.IO)
			}
		}

		err := policyPlugin.Connect()
=======
			if tapPlugin, ok := taph.(tapplg.Dnstap); ok && tapPlugin.IO != nil {
				policyPlugin.tapIO = dnstap.NewPolicyDnstapSender(tapPlugin.IO)
			}
		}

		policyPlugin.trace = dnsserver.GetConfig(c).Handler("trace")
		err := policyPlugin.connect()
>>>>>>> f1d5bec3
		if err != nil {
			return plugin.Error("policy", err)
		}
		return nil
	})

	c.OnRestart(func() error {
		policyPlugin.closeConn()
		return nil
	})

	c.OnFinalShutdown(func() error {
		policyPlugin.closeConn()
		return nil
	})

	dnsserver.GetConfig(c).AddPlugin(func(next plugin.Handler) plugin.Handler {
		policyPlugin.next = next
		return policyPlugin
	})

	return nil
}

func policyParse(c *caddy.Controller) (*PolicyPlugin, error) {
<<<<<<< HEAD
	policyPlugin := newPolicyPlugin()
=======
	p := newPolicyPlugin()
>>>>>>> f1d5bec3

	for c.Next() {
		if c.Val() == "policy" {
			c.RemainingArgs()
			for c.NextBlock() {
<<<<<<< HEAD
				switch c.Val() {
				case "endpoint":
					args := c.RemainingArgs()
					if len(args) > 0 {
						policyPlugin.Endpoints = args
						continue
					}
					return nil, c.ArgErr()
				case "edns0":
					args := c.RemainingArgs()
					// Usage: edns0 <code> <name> [ <dataType> <destType> ] [ <size> <start> <end> ].
					// Valid dataTypes are hex (default), bytes, ip.
					// Valid destTypes depend on PDP (default string).
					argsLen := len(args)
					if argsLen == 2 || argsLen == 4 || argsLen == 7 {
						dataType := "hex"
						destType := "string"
						size := "0"
						start := "0"
						end := "0"
						if argsLen > 2 {
							dataType = args[2]
							destType = args[3]
						}
						if argsLen == 7 && dataType == "hex" {
							size = args[4]
							start = args[5]
							end = args[6]
						}
						err := policyPlugin.AddEDNS0Map(args[0], args[1], dataType, destType, size, start, end)
						if err != nil {
							return nil, fmt.Errorf("Could not add EDNS0 map for %s: %s", args[0], err)
						}
					} else {
						return nil, fmt.Errorf("Invalid edns0 directive")
					}
				case "debug_query_suffix":
					args := c.RemainingArgs()
					if len(args) == 1 {
						policyPlugin.DebugSuffix = args[0]
						continue
					}
					return nil, c.ArgErr()
				case "delay":
					args := c.RemainingArgs()
					if len(args) == 1 {
						param, err := strconv.ParseUint(args[0], 10, 32)
						if err != nil {
							return nil, fmt.Errorf("Could not parse delay param: %s", err)
						}
						policyPlugin.Delay = uint(param)
						continue
					}
					return nil, c.ArgErr()
				case "pending":
					args := c.RemainingArgs()
					if len(args) == 1 {
						param, err := strconv.ParseUint(args[0], 10, 32)
						if err != nil {
							return nil, fmt.Errorf("Could not parse pending param: %s", err)
						}
						policyPlugin.Pending = uint(param)
						continue
					}
					return nil, c.ArgErr()
=======
				if err := p.parseOption(c); err != nil {
					return nil, err
>>>>>>> f1d5bec3
				}
			}
			return p, nil
		}
	}
	return nil, fmt.Errorf("Policy setup called without keyword 'policy' in Corefile")
}<|MERGE_RESOLUTION|>--- conflicted
+++ resolved
@@ -2,7 +2,6 @@
 
 import (
 	"fmt"
-	"strconv"
 
 	"github.com/coredns/coredns/core/dnsserver"
 	"github.com/coredns/coredns/plugin"
@@ -27,22 +26,12 @@
 
 	c.OnStartup(func() error {
 		if taph := dnsserver.GetConfig(c).Handler("dnstap"); taph != nil {
-<<<<<<< HEAD
 			if tapPlugin, ok := taph.(dnstap.Dnstap); ok && tapPlugin.IO != nil {
-				policyPlugin.TapIO = NewPolicyDnstapSender(tapPlugin.IO)
+				policyPlugin.tapIO = NewPolicyDnstapSender(tapPlugin.IO)
 			}
 		}
 
-		err := policyPlugin.Connect()
-=======
-			if tapPlugin, ok := taph.(tapplg.Dnstap); ok && tapPlugin.IO != nil {
-				policyPlugin.tapIO = dnstap.NewPolicyDnstapSender(tapPlugin.IO)
-			}
-		}
-
-		policyPlugin.trace = dnsserver.GetConfig(c).Handler("trace")
 		err := policyPlugin.connect()
->>>>>>> f1d5bec3
 		if err != nil {
 			return plugin.Error("policy", err)
 		}
@@ -68,89 +57,17 @@
 }
 
 func policyParse(c *caddy.Controller) (*PolicyPlugin, error) {
-<<<<<<< HEAD
 	policyPlugin := newPolicyPlugin()
-=======
-	p := newPolicyPlugin()
->>>>>>> f1d5bec3
 
 	for c.Next() {
 		if c.Val() == "policy" {
 			c.RemainingArgs()
 			for c.NextBlock() {
-<<<<<<< HEAD
-				switch c.Val() {
-				case "endpoint":
-					args := c.RemainingArgs()
-					if len(args) > 0 {
-						policyPlugin.Endpoints = args
-						continue
-					}
-					return nil, c.ArgErr()
-				case "edns0":
-					args := c.RemainingArgs()
-					// Usage: edns0 <code> <name> [ <dataType> <destType> ] [ <size> <start> <end> ].
-					// Valid dataTypes are hex (default), bytes, ip.
-					// Valid destTypes depend on PDP (default string).
-					argsLen := len(args)
-					if argsLen == 2 || argsLen == 4 || argsLen == 7 {
-						dataType := "hex"
-						destType := "string"
-						size := "0"
-						start := "0"
-						end := "0"
-						if argsLen > 2 {
-							dataType = args[2]
-							destType = args[3]
-						}
-						if argsLen == 7 && dataType == "hex" {
-							size = args[4]
-							start = args[5]
-							end = args[6]
-						}
-						err := policyPlugin.AddEDNS0Map(args[0], args[1], dataType, destType, size, start, end)
-						if err != nil {
-							return nil, fmt.Errorf("Could not add EDNS0 map for %s: %s", args[0], err)
-						}
-					} else {
-						return nil, fmt.Errorf("Invalid edns0 directive")
-					}
-				case "debug_query_suffix":
-					args := c.RemainingArgs()
-					if len(args) == 1 {
-						policyPlugin.DebugSuffix = args[0]
-						continue
-					}
-					return nil, c.ArgErr()
-				case "delay":
-					args := c.RemainingArgs()
-					if len(args) == 1 {
-						param, err := strconv.ParseUint(args[0], 10, 32)
-						if err != nil {
-							return nil, fmt.Errorf("Could not parse delay param: %s", err)
-						}
-						policyPlugin.Delay = uint(param)
-						continue
-					}
-					return nil, c.ArgErr()
-				case "pending":
-					args := c.RemainingArgs()
-					if len(args) == 1 {
-						param, err := strconv.ParseUint(args[0], 10, 32)
-						if err != nil {
-							return nil, fmt.Errorf("Could not parse pending param: %s", err)
-						}
-						policyPlugin.Pending = uint(param)
-						continue
-					}
-					return nil, c.ArgErr()
-=======
-				if err := p.parseOption(c); err != nil {
+				if err := policyPlugin.parseOption(c); err != nil {
 					return nil, err
->>>>>>> f1d5bec3
 				}
 			}
-			return p, nil
+			return policyPlugin, nil
 		}
 	}
 	return nil, fmt.Errorf("Policy setup called without keyword 'policy' in Corefile")
