--- conflicted
+++ resolved
@@ -14,10 +14,6 @@
 	"strings"
 
 	"github.com/coredns/coredns/plugin"
-<<<<<<< HEAD
-=======
-	"github.com/coredns/coredns/plugin/pkg/trace"
->>>>>>> 0fe4ca2c
 
 	"github.com/infobloxopen/themis/contrib/coredns/policy/dnstap"
 	pdp "github.com/infobloxopen/themis/pdp-service"
@@ -67,11 +63,8 @@
 // requests and replies using PDP server.
 type PolicyPlugin struct {
 	Endpoints   []string
-<<<<<<< HEAD
 	Delay       uint
 	Pending     uint
-=======
->>>>>>> 0fe4ca2c
 	options     map[uint16][]*edns0Map
 	TapIO       dnstap.DnstapSender
 	Next        plugin.Handler
@@ -189,11 +182,7 @@
 		if option.name == "source_ip" {
 			srcIpFound = true
 		}
-<<<<<<< HEAD
 		ah.attrs = append(ah.attrs, &pdp.Attribute{Id: option.name, Type: option.destType, Value: value})
-=======
-		ah.attrs = append(ah.attrs, &pb.Attribute{Id: option.name, Type: option.destType, Value: value})
->>>>>>> 0fe4ca2c
 	}
 	return srcIpFound
 }
@@ -222,11 +211,7 @@
 	}
 
 Exit:
-<<<<<<< HEAD
 	ah.attrs = append(ah.attrs, &pdp.Attribute{Id: ipId, Type: "address", Value: ip})
-=======
-	ah.attrs = append(ah.attrs, &pb.Attribute{Id: ipId, Type: "address", Value: ip})
->>>>>>> 0fe4ca2c
 	return
 }
 
@@ -335,21 +320,13 @@
 		if err != nil {
 			status = dns.RcodeServerFailure
 		} else {
-<<<<<<< HEAD
-			//if err == nil {
-=======
->>>>>>> 0fe4ca2c
 			respMsg = responseWriter.Msg
 			address := extractRespIP(respMsg)
 			// if external resolver ret code is not RcodeSuccess
 			// address is not filled from the answer
 			// in this case just pass through answer w/o validation
 			if len(address) > 0 {
-<<<<<<< HEAD
 				ah.attrs = append(ah.attrs, &pdp.Attribute{Id: "address", Type: "address", Value: address})
-=======
-				ah.attrs = append(ah.attrs, &pb.Attribute{Id: "address", Type: "address", Value: address})
->>>>>>> 0fe4ca2c
 				// validate response IP (validation #2)
 				err = p.validate(ah)
 				if err != nil {
@@ -391,11 +368,7 @@
 		if pw := dnstap.NewProxyWriter(w); pw != nil {
 			pw.WriteMsg(r)
 			if sendExtra {
-<<<<<<< HEAD
 				ah.attrs = append(ah.attrs, &pdp.Attribute{Id: "policy_action", Type: "string", Value: actionConv[ah.action]})
-=======
-				ah.attrs = append(ah.attrs, &pb.Attribute{Id: "policy_action", Type: "string", Value: actionConv[ah.action]})
->>>>>>> 0fe4ca2c
 				p.TapIO.SendCRExtraMsg(pw, ah.attrs)
 			} else {
 				p.TapIO.SendCRExtraMsg(pw, nil)
@@ -453,12 +426,7 @@
 }
 
 func (p *PolicyPlugin) validate(ah *attrHolder) error {
-<<<<<<< HEAD
 	response, err := p.pdp.Validate(&pdp.Request{Attributes: ah.request()})
-=======
-	response := new(pb.Response)
-	err := p.pdp.ModalValidate(pb.Request{Attributes: ah.request()}, response)
->>>>>>> 0fe4ca2c
 	if err != nil {
 		log.Printf("[ERROR] Policy validation failed due to error %s", err)
 		return err
