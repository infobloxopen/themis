// Package policy implements Policy Enforcement Point (PEP) for CoreDNS.
// It allows to connect CoreDNS to Policy Decision Point (PDP), send decision
// requests to the PDP and perform actions on DNS requests and replies according
// recieved decisions.
package policy

import (
	"encoding/hex"
	"errors"
	"fmt"
	"log"
	"net"
	"strconv"
	"strings"

	"github.com/coredns/coredns/plugin"
<<<<<<< HEAD
=======
	"github.com/coredns/coredns/plugin/pkg/trace"
	"github.com/mholt/caddy"
	"github.com/miekg/dns"
	"golang.org/x/net/context"
>>>>>>> f1d5bec3

	pdp "github.com/infobloxopen/themis/pdp-service"
	"github.com/infobloxopen/themis/pep"
<<<<<<< HEAD

	"github.com/miekg/dns"

	"golang.org/x/net/context"
=======
>>>>>>> f1d5bec3
)

const (
	typeEDNS0Bytes = iota
	typeEDNS0Hex
	typeEDNS0IP
)

const (
	typeInvalid = iota
	typeRefuse
	typeAllow
	typeRedirect
	typeBlock
	typeLog

	actCount
)

var actionConv [actCount]string

func init() {
	actionConv[typeInvalid] = "invalid"
	actionConv[typeRefuse] = "refuse"
	actionConv[typeAllow] = "allow"
	actionConv[typeRedirect] = "redirect"
	actionConv[typeBlock] = "block"
	actionConv[typeLog] = "log"
}

var (
	errInvalidAction = errors.New("invalid action")
)

var stringToEDNS0MapType = map[string]uint16{
	"bytes":   typeEDNS0Bytes,
	"hex":     typeEDNS0Hex,
	"address": typeEDNS0IP,
}

type edns0Map struct {
	name     string
	dataType uint16
	destType string
	size     uint
	start    uint
	end      uint
}

// PolicyPlugin represents a plugin instance that can validate DNS
// requests and replies using PDP server.
type PolicyPlugin struct {
<<<<<<< HEAD
	Endpoints   []string
	Delay       uint
	Pending     uint
	options     map[uint16][]*edns0Map
	TapIO       DnstapSender
	Next        plugin.Handler
=======
	endpoints   []string
	options     map[uint16][]*edns0Map
	tapIO       dnstap.DnstapSender
	trace       plugin.Handler
	next        plugin.Handler
>>>>>>> f1d5bec3
	pdp         pep.Client
	debugSuffix string
	streams     int
	hotSpot     bool
	errorFunc   func(dns.ResponseWriter, *dns.Msg, int) // failover error handler
}

func newPolicyPlugin() *PolicyPlugin {
	return &PolicyPlugin{options: make(map[uint16][]*edns0Map)}
}

<<<<<<< HEAD
func newPolicyPlugin() *PolicyPlugin {
	return &PolicyPlugin{options: make(map[uint16][]*edns0Map)}
}

const (
	debug = false
)

// Connect establishes connection to PDP server.
func (p *PolicyPlugin) Connect() error {
	log.Printf("[DEBUG] Endpoints: %v", p)
	if debug {
		p.pdp = newTestClientInit(
			&pdp.Response{
				Effect: pdp.PERMIT,
				Obligations: []*pdp.Attribute{
					{Id: AttrNameCustomerID, Value: "35e178af10438bd6bf7cbbcb6115a6b3"},
					{Id: AttrNamePolicyID, Value: "00000006"},
				},
			},
			&pdp.Response{Effect: pdp.PERMIT},
			nil,
			nil,
		)
	} else {
		p.pdp = pep.NewBalancedClient(p.Endpoints, p.Delay, p.Pending)
	}
	return p.pdp.Connect()
=======
// connect establishes connection to PDP server.
func (p *PolicyPlugin) connect() error {
	log.Printf("[DEBUG] Connecting %v", p)

	opts := []pep.Option{}
	if p.streams <= 0 || !p.hotSpot {
		opts = append(opts, pep.WithRoundRobinBalancer(p.endpoints...))
	}

	if p.streams > 0 {
		opts = append(opts, pep.WithStreams(p.streams))
		if p.hotSpot {
			opts = append(opts, pep.WithHotSpotBalancer(p.endpoints...))
		}
	}

	if p.trace != nil {
		if t, ok := p.trace.(trace.Trace); ok {
			opts = append(opts, pep.WithTracer(t.Tracer()))
		}
	}

	p.pdp = pep.NewClient(opts...)
	return p.pdp.Connect("")
}

// closeConn terminates previously established connection.
func (p *PolicyPlugin) closeConn() {
	if p.pdp != nil {
		p.pdp.Close()
		p.pdp = nil
	}
}

func (p *PolicyPlugin) parseOption(c *caddy.Controller) error {
	switch c.Val() {
	case "endpoint":
		return p.parseEndpoint(c)

	case "edns0":
		return p.parseEDNS0(c)

	case "debug_query_suffix":
		return p.parseDebugQuerySuffix(c)

	case "streams":
		return p.parseStreams(c)
	}

	return nil
}

func (p *PolicyPlugin) parseEndpoint(c *caddy.Controller) error {
	args := c.RemainingArgs()
	if len(args) <= 0 {
		return c.ArgErr()
	}

	p.endpoints = args
	return nil
}

func (p *PolicyPlugin) parseEDNS0(c *caddy.Controller) error {
	args := c.RemainingArgs()
	// Usage: edns0 <code> <name> [ <dataType> <destType> ] [ <size> <start> <end> ].
	// Valid dataTypes are hex (default), bytes, ip.
	// Valid destTypes depend on PDP (default string).
	argsLen := len(args)
	if argsLen != 2 && argsLen != 4 && argsLen != 7 {
		return fmt.Errorf("Invalid edns0 directive")
	}

	dataType := "hex"
	destType := "string"
	size := "0"
	start := "0"
	end := "0"

	if argsLen > 2 {
		dataType = args[2]
		destType = args[3]
	}

	if argsLen == 7 && dataType == "hex" {
		size = args[4]
		start = args[5]
		end = args[6]
	}

	err := p.addEDNS0Map(args[0], args[1], dataType, destType, size, start, end)
	if err != nil {
		return fmt.Errorf("Could not add EDNS0 map for %s: %s", args[0], err)
	}

	return nil
}

func (p *PolicyPlugin) parseDebugQuerySuffix(c *caddy.Controller) error {
	args := c.RemainingArgs()
	if len(args) != 1 {
		return c.ArgErr()
	}

	p.debugSuffix = args[0]
	return nil
>>>>>>> f1d5bec3
}

func (p *PolicyPlugin) parseStreams(c *caddy.Controller) error {
	args := c.RemainingArgs()
	if len(args) < 1 || len(args) > 2 {
		return c.ArgErr()
	}

	streams, err := strconv.ParseInt(args[0], 10, 32)
	if err != nil {
		return fmt.Errorf("Could not parse number of streams: %s", err)
	}
	if streams < 1 {
		return fmt.Errorf("Expected at least one stream got %d", streams)
	}

	p.streams = int(streams)

	if len(args) > 1 {
		switch strings.ToLower(args[1]) {
		default:
			return fmt.Errorf("Expected round-robin or hot-spot balancing but got %s", args[1])

		case "round-robin":
			p.hotSpot = false

		case "hot-spot":
			p.hotSpot = true
		}
	} else {
		p.hotSpot = false
	}

	return nil
}

func (p *PolicyPlugin) addEDNS0Map(code, name, dataType, destType,
	sizeStr, startStr, endStr string) error {
	c, err := strconv.ParseUint(code, 0, 16)
	if err != nil {
		return fmt.Errorf("Could not parse EDNS0 code: %s", err)
	}
	size, err := strconv.ParseUint(sizeStr, 10, 32)
	if err != nil {
		return fmt.Errorf("Could not parse EDNS0 data size: %s", err)
	}
	start, err := strconv.ParseUint(startStr, 10, 32)
	if err != nil {
		return fmt.Errorf("Could not parse EDNS0 start index: %s", err)
	}
	end, err := strconv.ParseUint(endStr, 10, 32)
	if err != nil {
		return fmt.Errorf("Could not parse EDNS0 end index: %s", err)
	}
	if end <= start && end != 0 {
		return fmt.Errorf("End index should be > start index (actual %d <= %d)", end, start)
	}
	if end > size && size != 0 {
		return fmt.Errorf("End index should be <= size (actual %d > %d)", end, size)
	}
	ednsType, ok := stringToEDNS0MapType[dataType]
	if !ok {
		return fmt.Errorf("Invalid dataType for EDNS0 map: %s", dataType)
	}
	ecode := uint16(c)
	p.options[ecode] = append(p.options[ecode], &edns0Map{name, ednsType, destType, uint(size), uint(start), uint(end)})
	return nil
}

func parseHex(data []byte, option *edns0Map) string {
	size := uint(len(data))
	// if option.size == 0 - don't check size
	if option.size > 0 {
		if size != option.size {
			// skip parsing option with wrong size
			return ""
		}
	}
	start := uint(0)
	if option.start < size {
		// set start index
		start = option.start
	} else {
		// skip parsing option if start >= data size
		return ""
	}
	end := size
	// if option.end == 0 - return data[start:]
	if option.end > 0 {
		if option.end <= size {
			// set end index
			end = option.end
		} else {
			// skip parsing option if end > data size
			return ""
		}
	}
	return hex.EncodeToString(data[start:end])
}

func parseOptionGroup(ah *attrHolder, data []byte, options []*edns0Map) bool {
	srcIPFound := false
	for _, option := range options {
		var value string
		switch option.dataType {
		case typeEDNS0Bytes:
			value = string(data)
		case typeEDNS0Hex:
			value = parseHex(data, option)
			if value == "" {
				continue
			}
		case typeEDNS0IP:
			ip := net.IP(data)
			value = ip.String()
		}
		if option.name == "source_ip" {
			srcIPFound = true
		}
		ah.attrsReqDomain = append(ah.attrsReqDomain, &pdp.Attribute{Id: option.name, Type: option.destType, Value: value})
	}
	return srcIPFound
}

func (p *PolicyPlugin) getAttrsFromEDNS0(ah *attrHolder, r *dns.Msg, ip string) {
<<<<<<< HEAD
	ipId := AttrNameSourceIP
=======
	ipID := "source_ip"
>>>>>>> f1d5bec3

	o := r.IsEdns0()
	if o == nil {
		goto Exit
	}

	for _, opt := range o.Option {
		optLocal, local := opt.(*dns.EDNS0_LOCAL)
		if !local {
			continue
		}
		options, ok := p.options[optLocal.Code]
		if !ok {
			continue
		}
<<<<<<< HEAD
		srcIpFound := parseOptionGroup(ah, optLocal.Data, options)
		if srcIpFound {
			ipId = AttrNameProxySourceIP
=======
		srcIPFound := parseOptionGroup(ah, optLocal.Data, options)
		if srcIPFound {
			ipID = "proxy_source_ip"
>>>>>>> f1d5bec3
		}
	}

Exit:
<<<<<<< HEAD
	ah.attrsReqDomain = append(ah.attrsReqDomain, &pdp.Attribute{Id: ipId, Type: "address", Value: ip})
=======
	ah.attrs = append(ah.attrs, &pb.Attribute{Id: ipID, Type: "address", Value: ip})
>>>>>>> f1d5bec3
	return
}

func resolve(status int) string {
	switch status {
	case -1:
		return "resolve:skip"
	case dns.RcodeSuccess:
		return "resolve:yes"
	case dns.RcodeServerFailure:
		return "resolve:failed"
	default:
		return "resolve:no"
	}
}

func join(key, value string) string { return "," + key + ":" + value }

func (p *PolicyPlugin) setDebugQueryAnswer(ah *attrHolder, r *dns.Msg, status int) {
	debugQueryInfo := resolve(status)

	var action string
	if len(ah.attrsRespRespip) > 0 {
		action = "pass"
	} else {
		action = actionConv[ah.action]
	}
	debugQueryInfo += join(TypeValueQuery, action)
	for _, item := range ah.attrsRespDomain {
		debugQueryInfo += join(item.Id, item.Value)
	}
	if len(ah.attrsRespRespip) > 0 {
		debugQueryInfo += join(TypeValueResponse, actionConv[ah.action])
		for _, item := range ah.attrsRespRespip {
			debugQueryInfo += join(item.Id, item.Value)
		}
	}

	hdr := dns.RR_Header{Name: r.Question[0].Name + p.DebugSuffix, Rrtype: dns.TypeTXT, Class: dns.ClassCHAOS, Ttl: 0}
	r.Answer = append(r.Answer, &dns.TXT{Hdr: hdr, Txt: []string{debugQueryInfo}})
}

func (p *PolicyPlugin) decodeDebugMsg(r *dns.Msg) bool {
	if r != nil && len(r.Question) > 0 {
<<<<<<< HEAD
		if r.Question[0].Qclass == dns.ClassCHAOS && r.Question[0].Qtype == dns.TypeTXT {
			if strings.HasSuffix(r.Question[0].Name, p.DebugSuffix) {
				r.Question[0].Name = strings.TrimSuffix(r.Question[0].Name, p.DebugSuffix)
				r.Question[0].Qtype = dns.TypeA
				r.Question[0].Qclass = dns.ClassINET
				return true
=======
		q := r.Question[0]
		if q.Qclass == dns.ClassCHAOS && q.Qtype == dns.TypeTXT {
			name := strings.ToLower(q.Name)
			if strings.HasSuffix(name, p.debugSuffix) {
				req := new(dns.Msg)
				name = strings.TrimSuffix(name, p.debugSuffix)
				req.SetQuestion(name, dns.TypeA)
				return req, true
>>>>>>> f1d5bec3
			}
		}
	}
	return false
}

func getNameType(r *dns.Msg) (string, uint16) {
	if r == nil || len(r.Question) == 0 {
		return ".", 0
	}
	return strings.ToLower(r.Question[0].Name), r.Question[0].Qtype
}

func getRemoteIP(w dns.ResponseWriter) string {
	addr := w.RemoteAddr().String()
	ip, _, err := net.SplitHostPort(addr)
	if err != nil {
		return addr
	}
	return ip
}

func getNameClass(r *dns.Msg) (string, uint16) {
	if r == nil || len(r.Question) == 0 {
		return ".", 0
	}
	return r.Question[0].Name, r.Question[0].Qclass
}

// ServeDNS implements the Handler interface.
func (p *PolicyPlugin) ServeDNS(ctx context.Context, w dns.ResponseWriter, r *dns.Msg) (int, error) {
	var (
		status    = -1
		respMsg   *dns.Msg
		err       error
		sendExtra bool
	)

	debugQuery := p.decodeDebugMsg(r)
	ah := newAttrHolder(getNameType(r))
	p.getAttrsFromEDNS0(ah, r, getRemoteIP(w))

	// validate domain name (validation #1)
	err = p.validate(ah, "")
	if err != nil {
		status = dns.RcodeServerFailure
		goto Exit
	}

	if ah.action == typeAllow || ah.action == typeLog {
		// resolve domain name to IP
<<<<<<< HEAD
		responseWriter := new(Writer)
		status, err = plugin.NextOrFailure(p.Name(), p.Next, ctx, responseWriter, r)
=======
		responseWriter := new(writer)
		status, err = plugin.NextOrFailure(p.Name(), p.next, ctx, responseWriter, query)
>>>>>>> f1d5bec3
		if err != nil {
			status = dns.RcodeServerFailure
		} else {
			respMsg = responseWriter.Msg
			address := extractRespIP(respMsg)
			// if external resolver ret code is not RcodeSuccess
			// address is not filled from the answer
			// in this case just pass through answer w/o validation
			if len(address) > 0 {
				// validate response IP (validation #2)
				err = p.validate(ah, address)
				if err != nil {
					status = dns.RcodeServerFailure
					goto Exit
				}
			}
		}
	}

	if debugQuery && (ah.action != typeRefuse) {
		p.setDebugQueryAnswer(ah, r, status)
		status = dns.RcodeSuccess
		err = nil
		goto Exit
	}

	if err != nil {
		goto Exit
	}

	switch ah.action {
	case typeAllow:
		r = respMsg
	case typeLog:
		sendExtra = true
		r = respMsg
	case typeRedirect:
		sendExtra = true
		status, err = p.redirect(ctx, r, ah.redirect)
	case typeBlock:
		sendExtra = true
		status = dns.RcodeNameError
	case typeRefuse:
		status = dns.RcodeRefused
	default:
		status = dns.RcodeServerFailure
		err = errInvalidAction
	}

Exit:
	r.Rcode = status
	r.Response = true
<<<<<<< HEAD
	if debugQuery {
		r.Question[0].Name = r.Question[0].Name + p.DebugSuffix
		r.Question[0].Qtype = dns.TypeTXT
		r.Question[0].Qclass = dns.ClassCHAOS
		sendExtra = false
	}
	if p.TapIO != nil && status != dns.RcodeRefused && status != dns.RcodeServerFailure {
		if pw := NewProxyWriter(w); pw != nil {
			pw.WriteMsg(r)
			if !sendExtra {
				ah = nil
=======
	if p.tapIO != nil && status != dns.RcodeRefused && status != dns.RcodeServerFailure {
		if pw := dnstap.NewProxyWriter(w); pw != nil {
			pw.WriteMsg(r)
			if sendExtra {
				ah.attrs = append(ah.attrs, &pb.Attribute{Id: "policy_action", Type: "string", Value: actionConv[ah.action]})
				p.tapIO.SendCRExtraMsg(pw, ah.attrs)
			} else {
				p.tapIO.SendCRExtraMsg(pw, nil)
>>>>>>> f1d5bec3
			}
			p.TapIO.SendCRExtraMsg(pw, ah)
		}
	} else {
		w.WriteMsg(r)
	}
	return status, err
}

// Name implements the Handler interface
func (p *PolicyPlugin) Name() string { return "policy" }

func (p *PolicyPlugin) redirect(ctx context.Context, r *dns.Msg, dst string) (int, error) {
	var rr dns.RR
	cname := false

	ip := net.ParseIP(dst)
	qname, qclass := getNameClass(r)
	if ipv4 := ip.To4(); ipv4 != nil {
		rr = new(dns.A)
		rr.(*dns.A).Hdr = dns.RR_Header{Name: qname, Rrtype: dns.TypeA, Class: qclass}
		rr.(*dns.A).A = ipv4
	} else if ipv6 := ip.To16(); ipv6 != nil {
		rr = new(dns.AAAA)
		rr.(*dns.AAAA).Hdr = dns.RR_Header{Name: qname, Rrtype: dns.TypeAAAA, Class: qclass}
		rr.(*dns.AAAA).AAAA = ipv6
	} else {
		dst = strings.TrimSuffix(dst, ".") + "."
		rr = new(dns.CNAME)
		rr.(*dns.CNAME).Hdr = dns.RR_Header{Name: qname, Rrtype: dns.TypeCNAME, Class: qclass}
		rr.(*dns.CNAME).Target = dst
		cname = true
	}

	if cname {
		origName := r.Question[0].Name
		r.Question[0].Name = dst
		responseWriter := new(writer)
		status, err := plugin.NextOrFailure(p.Name(), p.next, ctx, responseWriter, r)
		r.Question[0].Name = origName
		if err != nil {
			return dns.RcodeServerFailure, err
		}
		r.Answer = []dns.RR{rr}
		r.Answer = append(r.Answer, responseWriter.Msg.Answer...)
		r.Rcode = status
	} else {
		r.Answer = []dns.RR{rr}
		r.Rcode = dns.RcodeSuccess
	}

	return r.Rcode, nil
}

<<<<<<< HEAD
func (p *PolicyPlugin) validate(ah *attrHolder, addr string) error {
	req := &pdp.Request{}
	if len(addr) == 0 {
		req.Attributes = ah.attrsReqDomain
	} else {
		ah.makeReqRespip(addr)
		req.Attributes = ah.attrsReqRespip
	}

	response, err := p.pdp.Validate(req)
=======
func (p *PolicyPlugin) validate(ah *attrHolder) error {
	response := new(pb.Response)
	err := p.pdp.Validate(pb.Request{Attributes: ah.request()}, response)
>>>>>>> f1d5bec3
	if err != nil {
		log.Printf("[ERROR] Policy validation failed due to error %s", err)
		return err
	}

	ah.addResponse(response, len(addr) > 0)
	return nil
}

func extractRespIP(m *dns.Msg) (address string) {
	if m == nil {
		return
	}
	for _, rr := range m.Answer {
		switch rr.Header().Rrtype {
		case dns.TypeA:
			if a, ok := rr.(*dns.A); ok {
				address = a.A.String()
			}
		case dns.TypeAAAA:
			if a, ok := rr.(*dns.AAAA); ok {
				address = a.AAAA.String()
			}
		}
	}
	return
}

type writer struct {
	Msg *dns.Msg
}

func (w *writer) Close() error                  { return nil }
func (w *writer) TsigStatus() error             { return nil }
func (w *writer) TsigTimersOnly(b bool)         { return }
func (w *writer) Hijack()                       { return }
func (w *writer) LocalAddr() (la net.Addr)      { return }
func (w *writer) RemoteAddr() (ra net.Addr)     { return }
func (w *writer) WriteMsg(m *dns.Msg) error     { w.Msg = m; return nil }
func (w *writer) Write(buf []byte) (int, error) { return len(buf), nil }<|MERGE_RESOLUTION|>--- conflicted
+++ resolved
@@ -14,23 +14,12 @@
 	"strings"
 
 	"github.com/coredns/coredns/plugin"
-<<<<<<< HEAD
-=======
-	"github.com/coredns/coredns/plugin/pkg/trace"
 	"github.com/mholt/caddy"
 	"github.com/miekg/dns"
 	"golang.org/x/net/context"
->>>>>>> f1d5bec3
 
 	pdp "github.com/infobloxopen/themis/pdp-service"
 	"github.com/infobloxopen/themis/pep"
-<<<<<<< HEAD
-
-	"github.com/miekg/dns"
-
-	"golang.org/x/net/context"
-=======
->>>>>>> f1d5bec3
 )
 
 const (
@@ -83,32 +72,16 @@
 // PolicyPlugin represents a plugin instance that can validate DNS
 // requests and replies using PDP server.
 type PolicyPlugin struct {
-<<<<<<< HEAD
-	Endpoints   []string
-	Delay       uint
-	Pending     uint
+	endpoints   []string
+	delay       uint
+	pending     uint
 	options     map[uint16][]*edns0Map
-	TapIO       DnstapSender
-	Next        plugin.Handler
-=======
-	endpoints   []string
-	options     map[uint16][]*edns0Map
-	tapIO       dnstap.DnstapSender
-	trace       plugin.Handler
+	tapIO       DnstapSender
 	next        plugin.Handler
->>>>>>> f1d5bec3
 	pdp         pep.Client
 	debugSuffix string
-	streams     int
-	hotSpot     bool
-	errorFunc   func(dns.ResponseWriter, *dns.Msg, int) // failover error handler
-}
-
-func newPolicyPlugin() *PolicyPlugin {
-	return &PolicyPlugin{options: make(map[uint16][]*edns0Map)}
-}
-
-<<<<<<< HEAD
+}
+
 func newPolicyPlugin() *PolicyPlugin {
 	return &PolicyPlugin{options: make(map[uint16][]*edns0Map)}
 }
@@ -117,8 +90,8 @@
 	debug = false
 )
 
-// Connect establishes connection to PDP server.
-func (p *PolicyPlugin) Connect() error {
+// connect establishes connection to PDP server.
+func (p *PolicyPlugin) connect() error {
 	log.Printf("[DEBUG] Endpoints: %v", p)
 	if debug {
 		p.pdp = newTestClientInit(
@@ -134,34 +107,9 @@
 			nil,
 		)
 	} else {
-		p.pdp = pep.NewBalancedClient(p.Endpoints, p.Delay, p.Pending)
+		p.pdp = pep.NewBalancedClient(p.endpoints, p.delay, p.pending)
 	}
 	return p.pdp.Connect()
-=======
-// connect establishes connection to PDP server.
-func (p *PolicyPlugin) connect() error {
-	log.Printf("[DEBUG] Connecting %v", p)
-
-	opts := []pep.Option{}
-	if p.streams <= 0 || !p.hotSpot {
-		opts = append(opts, pep.WithRoundRobinBalancer(p.endpoints...))
-	}
-
-	if p.streams > 0 {
-		opts = append(opts, pep.WithStreams(p.streams))
-		if p.hotSpot {
-			opts = append(opts, pep.WithHotSpotBalancer(p.endpoints...))
-		}
-	}
-
-	if p.trace != nil {
-		if t, ok := p.trace.(trace.Trace); ok {
-			opts = append(opts, pep.WithTracer(t.Tracer()))
-		}
-	}
-
-	p.pdp = pep.NewClient(opts...)
-	return p.pdp.Connect("")
 }
 
 // closeConn terminates previously established connection.
@@ -183,8 +131,11 @@
 	case "debug_query_suffix":
 		return p.parseDebugQuerySuffix(c)
 
-	case "streams":
-		return p.parseStreams(c)
+	case "delay":
+		return p.parseDelay(c)
+
+	case "pending":
+		return p.parsePending(c)
 	}
 
 	return nil
@@ -243,40 +194,35 @@
 
 	p.debugSuffix = args[0]
 	return nil
->>>>>>> f1d5bec3
-}
-
-func (p *PolicyPlugin) parseStreams(c *caddy.Controller) error {
+}
+
+func (p *PolicyPlugin) parseDelay(c *caddy.Controller) error {
 	args := c.RemainingArgs()
-	if len(args) < 1 || len(args) > 2 {
+	if len(args) != 1 {
 		return c.ArgErr()
 	}
 
-	streams, err := strconv.ParseInt(args[0], 10, 32)
-	if err != nil {
-		return fmt.Errorf("Could not parse number of streams: %s", err)
-	}
-	if streams < 1 {
-		return fmt.Errorf("Expected at least one stream got %d", streams)
-	}
-
-	p.streams = int(streams)
-
-	if len(args) > 1 {
-		switch strings.ToLower(args[1]) {
-		default:
-			return fmt.Errorf("Expected round-robin or hot-spot balancing but got %s", args[1])
-
-		case "round-robin":
-			p.hotSpot = false
-
-		case "hot-spot":
-			p.hotSpot = true
-		}
-	} else {
-		p.hotSpot = false
-	}
-
+	param, err := strconv.ParseUint(args[0], 10, 32)
+	if err != nil {
+		return fmt.Errorf("Could not parse delay param: %s", err)
+	}
+
+	p.delay = uint(param)
+	return nil
+}
+
+func (p *PolicyPlugin) parsePending(c *caddy.Controller) error {
+	args := c.RemainingArgs()
+	if len(args) != 1 {
+		return c.ArgErr()
+	}
+
+	param, err := strconv.ParseUint(args[0], 10, 32)
+	if err != nil {
+		return fmt.Errorf("Could not parse pending param: %s", err)
+	}
+
+	p.pending = uint(param)
 	return nil
 }
 
@@ -369,11 +315,7 @@
 }
 
 func (p *PolicyPlugin) getAttrsFromEDNS0(ah *attrHolder, r *dns.Msg, ip string) {
-<<<<<<< HEAD
-	ipId := AttrNameSourceIP
-=======
-	ipID := "source_ip"
->>>>>>> f1d5bec3
+	ipID := AttrNameSourceIP
 
 	o := r.IsEdns0()
 	if o == nil {
@@ -389,24 +331,14 @@
 		if !ok {
 			continue
 		}
-<<<<<<< HEAD
-		srcIpFound := parseOptionGroup(ah, optLocal.Data, options)
-		if srcIpFound {
-			ipId = AttrNameProxySourceIP
-=======
 		srcIPFound := parseOptionGroup(ah, optLocal.Data, options)
 		if srcIPFound {
-			ipID = "proxy_source_ip"
->>>>>>> f1d5bec3
+			ipID = AttrNameProxySourceIP
 		}
 	}
 
 Exit:
-<<<<<<< HEAD
-	ah.attrsReqDomain = append(ah.attrsReqDomain, &pdp.Attribute{Id: ipId, Type: "address", Value: ip})
-=======
-	ah.attrs = append(ah.attrs, &pb.Attribute{Id: ipID, Type: "address", Value: ip})
->>>>>>> f1d5bec3
+	ah.attrsReqDomain = append(ah.attrsReqDomain, &pdp.Attribute{Id: ipID, Type: "address", Value: ip})
 	return
 }
 
@@ -445,29 +377,18 @@
 		}
 	}
 
-	hdr := dns.RR_Header{Name: r.Question[0].Name + p.DebugSuffix, Rrtype: dns.TypeTXT, Class: dns.ClassCHAOS, Ttl: 0}
+	hdr := dns.RR_Header{Name: r.Question[0].Name + p.debugSuffix, Rrtype: dns.TypeTXT, Class: dns.ClassCHAOS, Ttl: 0}
 	r.Answer = append(r.Answer, &dns.TXT{Hdr: hdr, Txt: []string{debugQueryInfo}})
 }
 
 func (p *PolicyPlugin) decodeDebugMsg(r *dns.Msg) bool {
 	if r != nil && len(r.Question) > 0 {
-<<<<<<< HEAD
 		if r.Question[0].Qclass == dns.ClassCHAOS && r.Question[0].Qtype == dns.TypeTXT {
-			if strings.HasSuffix(r.Question[0].Name, p.DebugSuffix) {
-				r.Question[0].Name = strings.TrimSuffix(r.Question[0].Name, p.DebugSuffix)
+			if strings.HasSuffix(r.Question[0].Name, p.debugSuffix) {
+				r.Question[0].Name = strings.TrimSuffix(r.Question[0].Name, p.debugSuffix)
 				r.Question[0].Qtype = dns.TypeA
 				r.Question[0].Qclass = dns.ClassINET
 				return true
-=======
-		q := r.Question[0]
-		if q.Qclass == dns.ClassCHAOS && q.Qtype == dns.TypeTXT {
-			name := strings.ToLower(q.Name)
-			if strings.HasSuffix(name, p.debugSuffix) {
-				req := new(dns.Msg)
-				name = strings.TrimSuffix(name, p.debugSuffix)
-				req.SetQuestion(name, dns.TypeA)
-				return req, true
->>>>>>> f1d5bec3
 			}
 		}
 	}
@@ -519,13 +440,8 @@
 
 	if ah.action == typeAllow || ah.action == typeLog {
 		// resolve domain name to IP
-<<<<<<< HEAD
-		responseWriter := new(Writer)
-		status, err = plugin.NextOrFailure(p.Name(), p.Next, ctx, responseWriter, r)
-=======
 		responseWriter := new(writer)
-		status, err = plugin.NextOrFailure(p.Name(), p.next, ctx, responseWriter, query)
->>>>>>> f1d5bec3
+		status, err = plugin.NextOrFailure(p.Name(), p.next, ctx, responseWriter, r)
 		if err != nil {
 			status = dns.RcodeServerFailure
 		} else {
@@ -578,30 +494,19 @@
 Exit:
 	r.Rcode = status
 	r.Response = true
-<<<<<<< HEAD
 	if debugQuery {
-		r.Question[0].Name = r.Question[0].Name + p.DebugSuffix
+		r.Question[0].Name = r.Question[0].Name + p.debugSuffix
 		r.Question[0].Qtype = dns.TypeTXT
 		r.Question[0].Qclass = dns.ClassCHAOS
 		sendExtra = false
 	}
-	if p.TapIO != nil && status != dns.RcodeRefused && status != dns.RcodeServerFailure {
+	if p.tapIO != nil && status != dns.RcodeRefused && status != dns.RcodeServerFailure {
 		if pw := NewProxyWriter(w); pw != nil {
 			pw.WriteMsg(r)
 			if !sendExtra {
 				ah = nil
-=======
-	if p.tapIO != nil && status != dns.RcodeRefused && status != dns.RcodeServerFailure {
-		if pw := dnstap.NewProxyWriter(w); pw != nil {
-			pw.WriteMsg(r)
-			if sendExtra {
-				ah.attrs = append(ah.attrs, &pb.Attribute{Id: "policy_action", Type: "string", Value: actionConv[ah.action]})
-				p.tapIO.SendCRExtraMsg(pw, ah.attrs)
-			} else {
-				p.tapIO.SendCRExtraMsg(pw, nil)
->>>>>>> f1d5bec3
 			}
-			p.TapIO.SendCRExtraMsg(pw, ah)
+			p.tapIO.SendCRExtraMsg(pw, ah)
 		}
 	} else {
 		w.WriteMsg(r)
@@ -654,7 +559,6 @@
 	return r.Rcode, nil
 }
 
-<<<<<<< HEAD
 func (p *PolicyPlugin) validate(ah *attrHolder, addr string) error {
 	req := &pdp.Request{}
 	if len(addr) == 0 {
@@ -665,11 +569,6 @@
 	}
 
 	response, err := p.pdp.Validate(req)
-=======
-func (p *PolicyPlugin) validate(ah *attrHolder) error {
-	response := new(pb.Response)
-	err := p.pdp.Validate(pb.Request{Attributes: ah.request()}, response)
->>>>>>> f1d5bec3
 	if err != nil {
 		log.Printf("[ERROR] Policy validation failed due to error %s", err)
 		return err
