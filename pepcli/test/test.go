--- conflicted
+++ resolved
@@ -21,7 +21,7 @@
 
 // Exec tests requests from input with given pdp server and dumps responses in YAML format
 // to given file or standard output if file name is empty.
-func Exec(addr string, opts []pep.Option, in, out string, n int, v interface{}) error {
+func Exec(addr string, in, out string, n int, v interface{}) error {
 	reqs, err := requests.Load(in)
 	if err != nil {
 		return fmt.Errorf("can't load requests from \"%s\"", in)
@@ -40,13 +40,8 @@
 		defer f.Close()
 	}
 
-<<<<<<< HEAD
 	c := pep.NewBalancedClient([]string{addr}, 0, 0)
 	err = c.Connect()
-=======
-	c := pep.NewClient(opts...)
-	err = c.Connect(addr)
->>>>>>> f1d5bec3
 	if err != nil {
 		return fmt.Errorf("can't connect to %s: %s", addr, err)
 	}
@@ -56,12 +51,7 @@
 		idx := i % len(reqs)
 		req := reqs[idx]
 
-<<<<<<< HEAD
 		res, err := c.Validate(&req)
-=======
-		res := &pb.Response{}
-		err := c.Validate(req, res)
->>>>>>> f1d5bec3
 		if err != nil {
 			return fmt.Errorf("can't send request %d (%d): %s", idx, i, err)
 		}
