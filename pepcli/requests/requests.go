// Package requests provides loader for YAML formatted authorization requests file.
package requests

import (
	"fmt"
	"io/ioutil"
	"net"
	"strconv"
	"strings"

	"gopkg.in/yaml.v2"

	"github.com/infobloxopen/themis/pdp"
	rpc "github.com/infobloxopen/themis/pdp-service"
)

type requests struct {
	Attributes map[string]string
	Requests   []map[string]interface{}
}

<<<<<<< HEAD
func Load(name string) ([]rpc.Request, error) {
=======
// Load reads given YAML file and porduces list of requests to run.
func Load(name string) ([]pb.Request, error) {
>>>>>>> f1d5bec3
	b, err := ioutil.ReadFile(name)
	if err != nil {
		return nil, err
	}

	in := &requests{}
	err = yaml.Unmarshal(b, in)
	if err != nil {
		return nil, err
	}

	symbols := make(map[string]int)
	for k, v := range in.Attributes {
		t, ok := pdp.TypeIDs[strings.ToLower(v)]
		if !ok {
			return nil, fmt.Errorf("unknown type \"%s\" of \"%s\" attribute", v, k)
		}

		symbols[k] = t
	}

	out := make([]rpc.Request, len(in.Requests))
	for i, r := range in.Requests {
		attrs := make([]*rpc.Attribute, len(r))
		j := 0
		for k, v := range r {
			a, err := makeAttribute(k, v, symbols)
			if err != nil {
				return nil, fmt.Errorf("invalid attribute in request %d: %s", i+1, err)
			}

			attrs[j] = a
			j++
		}

		out[i] = rpc.Request{Attributes: attrs}
	}

	return out, nil
}

type attributeMarshaller func(value interface{}) (string, error)

var marshallers = map[int]attributeMarshaller{
	pdp.TypeBoolean: booleanMarshaller,
	pdp.TypeString:  stringMarshaller,
	pdp.TypeAddress: addressMarshaller,
	pdp.TypeNetwork: networkMarshaller,
	pdp.TypeDomain:  domainMarshaller}

func makeAttribute(name string, value interface{}, symbols map[string]int) (*rpc.Attribute, error) {
	t, ok := symbols[name]
	var err error
	if !ok {
		t, err = guessType(value)
		if err != nil {
			return nil, fmt.Errorf("type of \"%s\" attribute isn't defined and can't be derived: %s", name, err)
		}
	}

	marshaller, ok := marshallers[t]
	if !ok {
		return nil, fmt.Errorf("marshaling hasn't been implemented for type \"%s\" of \"%s\" attribute",
			pdp.TypeNames[t], name)
	}

	s, err := marshaller(value)
	if err != nil {
		return nil, fmt.Errorf("cannot marshal \"%s\" attribute as \"%s\": %s", name, pdp.TypeNames[t], err)
	}

	return &rpc.Attribute{name, pdp.TypeKeys[t], s}, nil
}

func guessType(value interface{}) (int, error) {
	switch value.(type) {
	case bool:
		return pdp.TypeBoolean, nil
	case string:
		return pdp.TypeString, nil
	case net.IP:
		return pdp.TypeAddress, nil
	case net.IPNet:
		return pdp.TypeNetwork, nil
	case *net.IPNet:
		return pdp.TypeNetwork, nil
	}

	return 0, fmt.Errorf("marshaling hasn't been implemented for %T", value)
}

func booleanMarshaller(value interface{}) (string, error) {
	switch value := value.(type) {
	case bool:
		return strconv.FormatBool(value), nil
	case string:
		_, err := strconv.ParseBool(value)
		if err != nil {
			return "", fmt.Errorf("can't marshal \"%s\" as boolean", value)
		}

		return value, nil
	}

	return "", fmt.Errorf("can't marshal %T as boolean", value)
}

func stringMarshaller(value interface{}) (string, error) {
	s, ok := value.(string)
	if !ok {
		return "", fmt.Errorf("can't marshal %T as string", value)
	}

	return s, nil
}

func addressMarshaller(value interface{}) (string, error) {
	switch value := value.(type) {
	case net.IP:
		return value.String(), nil
	case string:
		addr := net.ParseIP(value)
		if addr == nil {
			return "", fmt.Errorf("can't marshal \"%s\" as IP address", value)
		}

		return value, nil
	}

	return "", fmt.Errorf("can't marshal %T as IP address", value)
}

func networkMarshaller(value interface{}) (string, error) {
	switch value := value.(type) {
	case net.IPNet:
		return (&value).String(), nil
	case *net.IPNet:
		return value.String(), nil
	case string:
		_, _, err := net.ParseCIDR(value)
		if err != nil {
			return "", fmt.Errorf("can't marshal \"%s\" as network", value)
		}

		return value, nil
	}

	return "", fmt.Errorf("can't marshal %T as network", value)
}

func domainMarshaller(value interface{}) (string, error) {
	s, ok := value.(string)
	if !ok {
		return "", fmt.Errorf("can't marshal %T as domain", value)
	}

	return s, nil
}<|MERGE_RESOLUTION|>--- conflicted
+++ resolved
@@ -19,12 +19,8 @@
 	Requests   []map[string]interface{}
 }
 
-<<<<<<< HEAD
+// Load reads given YAML file and porduces list of requests to run.
 func Load(name string) ([]rpc.Request, error) {
-=======
-// Load reads given YAML file and porduces list of requests to run.
-func Load(name string) ([]pb.Request, error) {
->>>>>>> f1d5bec3
 	b, err := ioutil.ReadFile(name)
 	if err != nil {
 		return nil, err
