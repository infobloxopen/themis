/*
 *
 * Copyright 2014 gRPC authors.
 *
 * Licensed under the Apache License, Version 2.0 (the "License");
 * you may not use this file except in compliance with the License.
 * You may obtain a copy of the License at
 *
 *     http://www.apache.org/licenses/LICENSE-2.0
 *
 * Unless required by applicable law or agreed to in writing, software
 * distributed under the License is distributed on an "AS IS" BASIS,
 * WITHOUT WARRANTIES OR CONDITIONS OF ANY KIND, either express or implied.
 * See the License for the specific language governing permissions and
 * limitations under the License.
 *
 */

package grpc

import (
	"errors"
	"fmt"
	"math"
	"net"
	"reflect"
	"strings"
	"sync"
	"time"

	"golang.org/x/net/context"
	"golang.org/x/net/trace"
	"google.golang.org/grpc/balancer"
	_ "google.golang.org/grpc/balancer/roundrobin" // To register roundrobin.
	"google.golang.org/grpc/connectivity"
	"google.golang.org/grpc/credentials"
	"google.golang.org/grpc/grpclog"
	"google.golang.org/grpc/keepalive"
	"google.golang.org/grpc/resolver"
	_ "google.golang.org/grpc/resolver/dns"         // To register dns resolver.
	_ "google.golang.org/grpc/resolver/passthrough" // To register passthrough resolver.
	"google.golang.org/grpc/stats"
	"google.golang.org/grpc/transport"
)

var (
	// ErrClientConnClosing indicates that the operation is illegal because
	// the ClientConn is closing.
	ErrClientConnClosing = errors.New("grpc: the client connection is closing")
	// ErrClientConnTimeout indicates that the ClientConn cannot establish the
	// underlying connections within the specified timeout.
	// DEPRECATED: Please use context.DeadlineExceeded instead.
	ErrClientConnTimeout = errors.New("grpc: timed out when dialing")
	// errConnDrain indicates that the connection starts to be drained and does not accept any new RPCs.
	errConnDrain = errors.New("grpc: the connection is drained")
	// errConnClosing indicates that the connection is closing.
	errConnClosing = errors.New("grpc: the connection is closing")
	// errConnUnavailable indicates that the connection is unavailable.
	errConnUnavailable = errors.New("grpc: the connection is unavailable")
	// errBalancerClosed indicates that the balancer is closed.
	errBalancerClosed = errors.New("grpc: balancer is closed")
	// minimum time to give a connection to complete
	minConnectTimeout = 20 * time.Second
)

// The following errors are returned from Dial and DialContext
var (
	// errNoTransportSecurity indicates that there is no transport security
	// being set for ClientConn. Users should either set one or explicitly
	// call WithInsecure DialOption to disable security.
	errNoTransportSecurity = errors.New("grpc: no transport security set (use grpc.WithInsecure() explicitly or set credentials)")
	// errTransportCredentialsMissing indicates that users want to transmit security
	// information (e.g., oauth2 token) which requires secure connection on an insecure
	// connection.
	errTransportCredentialsMissing = errors.New("grpc: the credentials require transport level security (use grpc.WithTransportCredentials() to set)")
	// errCredentialsConflict indicates that grpc.WithTransportCredentials()
	// and grpc.WithInsecure() are both called for a connection.
	errCredentialsConflict = errors.New("grpc: transport credentials are set for an insecure connection (grpc.WithTransportCredentials() and grpc.WithInsecure() are both called)")
	// errNetworkIO indicates that the connection is down due to some network I/O error.
	errNetworkIO = errors.New("grpc: failed with network I/O error")
)

// dialOptions configure a Dial call. dialOptions are set by the DialOption
// values passed to Dial.
type dialOptions struct {
	unaryInt    UnaryClientInterceptor
	streamInt   StreamClientInterceptor
	codec       Codec
	cp          Compressor
	dc          Decompressor
	bs          backoffStrategy
	block       bool
	insecure    bool
	timeout     time.Duration
	scChan      <-chan ServiceConfig
	copts       transport.ConnectOptions
	callOptions []CallOption
	// This is to support v1 balancer.
	balancerBuilder balancer.Builder
}

const (
	defaultClientMaxReceiveMessageSize = 1024 * 1024 * 4
	defaultClientMaxSendMessageSize    = math.MaxInt32
)

// DialOption configures how we set up the connection.
type DialOption func(*dialOptions)

// UseCompressor returns a CallOption which sets the compressor used when sending the request.
// If WithCompressor is set, UseCompressor has higher priority.
// This API is EXPERIMENTAL.
func UseCompressor(name string) CallOption {
	return beforeCall(func(c *callInfo) error {
		c.compressorType = name
		return nil
	})
}

// WithWriteBufferSize lets you set the size of write buffer, this determines how much data can be batched
// before doing a write on the wire.
func WithWriteBufferSize(s int) DialOption {
	return func(o *dialOptions) {
		o.copts.WriteBufferSize = s
	}
}

// WithReadBufferSize lets you set the size of read buffer, this determines how much data can be read at most
// for each read syscall.
func WithReadBufferSize(s int) DialOption {
	return func(o *dialOptions) {
		o.copts.ReadBufferSize = s
	}
}

// WithInitialWindowSize returns a DialOption which sets the value for initial window size on a stream.
// The lower bound for window size is 64K and any value smaller than that will be ignored.
func WithInitialWindowSize(s int32) DialOption {
	return func(o *dialOptions) {
		o.copts.InitialWindowSize = s
	}
}

// WithInitialConnWindowSize returns a DialOption which sets the value for initial window size on a connection.
// The lower bound for window size is 64K and any value smaller than that will be ignored.
func WithInitialConnWindowSize(s int32) DialOption {
	return func(o *dialOptions) {
		o.copts.InitialConnWindowSize = s
	}
}

// WithMaxMsgSize returns a DialOption which sets the maximum message size the client can receive. Deprecated: use WithDefaultCallOptions(MaxCallRecvMsgSize(s)) instead.
func WithMaxMsgSize(s int) DialOption {
	return WithDefaultCallOptions(MaxCallRecvMsgSize(s))
}

// WithDefaultCallOptions returns a DialOption which sets the default CallOptions for calls over the connection.
func WithDefaultCallOptions(cos ...CallOption) DialOption {
	return func(o *dialOptions) {
		o.callOptions = append(o.callOptions, cos...)
	}
}

// WithCodec returns a DialOption which sets a codec for message marshaling and unmarshaling.
func WithCodec(c Codec) DialOption {
	return func(o *dialOptions) {
		o.codec = c
	}
}

// WithCompressor returns a DialOption which sets a CompressorGenerator for generating message
// compressor. It has lower priority than the compressor set by RegisterCompressor.
// This function is deprecated.
func WithCompressor(cp Compressor) DialOption {
	return func(o *dialOptions) {
		o.cp = cp
	}
}

// WithDecompressor returns a DialOption which sets a DecompressorGenerator for generating
// message decompressor. It has higher priority than the decompressor set by RegisterCompressor.
// This function is deprecated.
func WithDecompressor(dc Decompressor) DialOption {
	return func(o *dialOptions) {
		o.dc = dc
	}
}

// WithBalancer returns a DialOption which sets a load balancer with the v1 API.
// Name resolver will be ignored if this DialOption is specified.
// Deprecated: use the new balancer APIs in balancer package instead.
func WithBalancer(b Balancer) DialOption {
	return func(o *dialOptions) {
		o.balancerBuilder = &balancerWrapperBuilder{
			b: b,
		}
	}
}

// WithBalancerBuilder is for testing only. Users using custom balancers should
// register their balancer and use service config to choose the balancer to use.
func WithBalancerBuilder(b balancer.Builder) DialOption {
	// TODO(bar) remove this when switching balancer is done.
	return func(o *dialOptions) {
		o.balancerBuilder = b
	}
}

// WithServiceConfig returns a DialOption which has a channel to read the service configuration.
// DEPRECATED: service config should be received through name resolver, as specified here.
// https://github.com/grpc/grpc/blob/master/doc/service_config.md
func WithServiceConfig(c <-chan ServiceConfig) DialOption {
	return func(o *dialOptions) {
		o.scChan = c
	}
}

// WithBackoffMaxDelay configures the dialer to use the provided maximum delay
// when backing off after failed connection attempts.
func WithBackoffMaxDelay(md time.Duration) DialOption {
	return WithBackoffConfig(BackoffConfig{MaxDelay: md})
}

// WithBackoffConfig configures the dialer to use the provided backoff
// parameters after connection failures.
//
// Use WithBackoffMaxDelay until more parameters on BackoffConfig are opened up
// for use.
func WithBackoffConfig(b BackoffConfig) DialOption {
	// Set defaults to ensure that provided BackoffConfig is valid and
	// unexported fields get default values.
	setDefaults(&b)
	return withBackoff(b)
}

// withBackoff sets the backoff strategy used for retries after a
// failed connection attempt.
//
// This can be exported if arbitrary backoff strategies are allowed by gRPC.
func withBackoff(bs backoffStrategy) DialOption {
	return func(o *dialOptions) {
		o.bs = bs
	}
}

// WithBlock returns a DialOption which makes caller of Dial blocks until the underlying
// connection is up. Without this, Dial returns immediately and connecting the server
// happens in background.
func WithBlock() DialOption {
	return func(o *dialOptions) {
		o.block = true
	}
}

// WithInsecure returns a DialOption which disables transport security for this ClientConn.
// Note that transport security is required unless WithInsecure is set.
func WithInsecure() DialOption {
	return func(o *dialOptions) {
		o.insecure = true
	}
}

// WithTransportCredentials returns a DialOption which configures a
// connection level security credentials (e.g., TLS/SSL).
func WithTransportCredentials(creds credentials.TransportCredentials) DialOption {
	return func(o *dialOptions) {
		o.copts.TransportCredentials = creds
	}
}

// WithPerRPCCredentials returns a DialOption which sets
// credentials and places auth state on each outbound RPC.
func WithPerRPCCredentials(creds credentials.PerRPCCredentials) DialOption {
	return func(o *dialOptions) {
		o.copts.PerRPCCredentials = append(o.copts.PerRPCCredentials, creds)
	}
}

// WithTimeout returns a DialOption that configures a timeout for dialing a ClientConn
// initially. This is valid if and only if WithBlock() is present.
// Deprecated: use DialContext and context.WithTimeout instead.
func WithTimeout(d time.Duration) DialOption {
	return func(o *dialOptions) {
		o.timeout = d
	}
}

// WithDialer returns a DialOption that specifies a function to use for dialing network addresses.
// If FailOnNonTempDialError() is set to true, and an error is returned by f, gRPC checks the error's
// Temporary() method to decide if it should try to reconnect to the network address.
func WithDialer(f func(string, time.Duration) (net.Conn, error)) DialOption {
	return func(o *dialOptions) {
		o.copts.Dialer = func(ctx context.Context, addr string) (net.Conn, error) {
			if deadline, ok := ctx.Deadline(); ok {
				return f(addr, deadline.Sub(time.Now()))
			}
			return f(addr, 0)
		}
	}
}

// WithStatsHandler returns a DialOption that specifies the stats handler
// for all the RPCs and underlying network connections in this ClientConn.
func WithStatsHandler(h stats.Handler) DialOption {
	return func(o *dialOptions) {
		o.copts.StatsHandler = h
	}
}

// FailOnNonTempDialError returns a DialOption that specifies if gRPC fails on non-temporary dial errors.
// If f is true, and dialer returns a non-temporary error, gRPC will fail the connection to the network
// address and won't try to reconnect.
// The default value of FailOnNonTempDialError is false.
// This is an EXPERIMENTAL API.
func FailOnNonTempDialError(f bool) DialOption {
	return func(o *dialOptions) {
		o.copts.FailOnNonTempDialError = f
	}
}

// WithUserAgent returns a DialOption that specifies a user agent string for all the RPCs.
func WithUserAgent(s string) DialOption {
	return func(o *dialOptions) {
		o.copts.UserAgent = s
	}
}

// WithKeepaliveParams returns a DialOption that specifies keepalive parameters for the client transport.
func WithKeepaliveParams(kp keepalive.ClientParameters) DialOption {
	return func(o *dialOptions) {
		o.copts.KeepaliveParams = kp
	}
}

// WithUnaryInterceptor returns a DialOption that specifies the interceptor for unary RPCs.
func WithUnaryInterceptor(f UnaryClientInterceptor) DialOption {
	return func(o *dialOptions) {
		o.unaryInt = f
	}
}

// WithStreamInterceptor returns a DialOption that specifies the interceptor for streaming RPCs.
func WithStreamInterceptor(f StreamClientInterceptor) DialOption {
	return func(o *dialOptions) {
		o.streamInt = f
	}
}

// WithAuthority returns a DialOption that specifies the value to be used as
// the :authority pseudo-header. This value only works with WithInsecure and
// has no effect if TransportCredentials are present.
func WithAuthority(a string) DialOption {
	return func(o *dialOptions) {
		o.copts.Authority = a
	}
}

// Dial creates a client connection to the given target.
func Dial(target string, opts ...DialOption) (*ClientConn, error) {
	return DialContext(context.Background(), target, opts...)
}

// DialContext creates a client connection to the given target. ctx can be used to
// cancel or expire the pending connection. Once this function returns, the
// cancellation and expiration of ctx will be noop. Users should call ClientConn.Close
// to terminate all the pending operations after this function returns.
func DialContext(ctx context.Context, target string, opts ...DialOption) (conn *ClientConn, err error) {
	cc := &ClientConn{
		target: target,
		csMgr:  &connectivityStateManager{},
		conns:  make(map[*addrConn]struct{}),

		blockingpicker: newPickerWrapper(),
	}
	cc.ctx, cc.cancel = context.WithCancel(context.Background())

	for _, opt := range opts {
		opt(&cc.dopts)
	}

	if !cc.dopts.insecure {
		if cc.dopts.copts.TransportCredentials == nil {
			return nil, errNoTransportSecurity
		}
	} else {
		if cc.dopts.copts.TransportCredentials != nil {
			return nil, errCredentialsConflict
		}
		for _, cd := range cc.dopts.copts.PerRPCCredentials {
			if cd.RequireTransportSecurity() {
				return nil, errTransportCredentialsMissing
			}
		}
	}

	cc.mkp = cc.dopts.copts.KeepaliveParams

	if cc.dopts.copts.Dialer == nil {
		cc.dopts.copts.Dialer = newProxyDialer(
			func(ctx context.Context, addr string) (net.Conn, error) {
				return dialContext(ctx, "tcp", addr)
			},
		)
	}

	if cc.dopts.copts.UserAgent != "" {
		cc.dopts.copts.UserAgent += " " + grpcUA
	} else {
		cc.dopts.copts.UserAgent = grpcUA
	}

	if cc.dopts.timeout > 0 {
		var cancel context.CancelFunc
		ctx, cancel = context.WithTimeout(ctx, cc.dopts.timeout)
		defer cancel()
	}

	defer func() {
		select {
		case <-ctx.Done():
			conn, err = nil, ctx.Err()
		default:
		}

		if err != nil {
			cc.Close()
		}
	}()

	scSet := false
	if cc.dopts.scChan != nil {
		// Try to get an initial service config.
		select {
		case sc, ok := <-cc.dopts.scChan:
			if ok {
				cc.sc = sc
				scSet = true
			}
		default:
		}
	}
	// Set defaults.
	if cc.dopts.codec == nil {
		cc.dopts.codec = protoCodec{}
	}
	if cc.dopts.bs == nil {
		cc.dopts.bs = DefaultBackoffConfig
	}
	cc.parsedTarget = parseTarget(cc.target)
	creds := cc.dopts.copts.TransportCredentials
	if creds != nil && creds.Info().ServerName != "" {
		cc.authority = creds.Info().ServerName
	} else if cc.dopts.insecure && cc.dopts.copts.Authority != "" {
		cc.authority = cc.dopts.copts.Authority
	} else {
		// Use endpoint from "scheme://authority/endpoint" as the default
		// authority for ClientConn.
		cc.authority = cc.parsedTarget.Endpoint
	}

	if cc.dopts.scChan != nil && !scSet {
		// Blocking wait for the initial service config.
		select {
		case sc, ok := <-cc.dopts.scChan:
			if ok {
				cc.sc = sc
			}
		case <-ctx.Done():
			return nil, ctx.Err()
		}
	}
	if cc.dopts.scChan != nil {
		go cc.scWatcher()
	}

	var credsClone credentials.TransportCredentials
	if creds := cc.dopts.copts.TransportCredentials; creds != nil {
		credsClone = creds.Clone()
	}
	cc.balancerBuildOpts = balancer.BuildOptions{
		DialCreds: credsClone,
		Dialer:    cc.dopts.copts.Dialer,
	}

	if cc.dopts.balancerBuilder != nil {
		cc.customBalancer = true
		// Build should not take long time. So it's ok to not have a goroutine for it.
		cc.balancerWrapper = newCCBalancerWrapper(cc, cc.dopts.balancerBuilder, cc.balancerBuildOpts)
	}

	// Build the resolver.
	cc.resolverWrapper, err = newCCResolverWrapper(cc)
	if err != nil {
		return nil, fmt.Errorf("failed to build resolver: %v", err)
	}

	// A blocking dial blocks until the clientConn is ready.
	if cc.dopts.block {
		for {
			s := cc.GetState()
			if s == connectivity.Ready {
				break
			}
			if !cc.WaitForStateChange(ctx, s) {
				// ctx got timeout or canceled.
				return nil, ctx.Err()
			}
		}
	}

	return cc, nil
}

// connectivityStateManager keeps the connectivity.State of ClientConn.
// This struct will eventually be exported so the balancers can access it.
type connectivityStateManager struct {
	mu         sync.Mutex
	state      connectivity.State
	notifyChan chan struct{}
}

// updateState updates the connectivity.State of ClientConn.
// If there's a change it notifies goroutines waiting on state change to
// happen.
func (csm *connectivityStateManager) updateState(state connectivity.State) {
	csm.mu.Lock()
	defer csm.mu.Unlock()
	if csm.state == connectivity.Shutdown {
		return
	}
	if csm.state == state {
		return
	}
	csm.state = state
	if csm.notifyChan != nil {
		// There are other goroutines waiting on this channel.
		close(csm.notifyChan)
		csm.notifyChan = nil
	}
}

func (csm *connectivityStateManager) getState() connectivity.State {
	csm.mu.Lock()
	defer csm.mu.Unlock()
	return csm.state
}

func (csm *connectivityStateManager) getNotifyChan() <-chan struct{} {
	csm.mu.Lock()
	defer csm.mu.Unlock()
	if csm.notifyChan == nil {
		csm.notifyChan = make(chan struct{})
	}
	return csm.notifyChan
}

// ClientConn represents a client connection to an RPC server.
type ClientConn struct {
	ctx    context.Context
	cancel context.CancelFunc

	target       string
	parsedTarget resolver.Target
	authority    string
	dopts        dialOptions
	csMgr        *connectivityStateManager

	customBalancer    bool // If this is true, switching balancer will be disabled.
	balancerBuildOpts balancer.BuildOptions
	resolverWrapper   *ccResolverWrapper
	blockingpicker    *pickerWrapper

	mu    sync.RWMutex
	sc    ServiceConfig
	scRaw string
	conns map[*addrConn]struct{}
	// Keepalive parameter can be updated if a GoAway is received.
	mkp             keepalive.ClientParameters
	curBalancerName string
	curAddresses    []resolver.Address
	balancerWrapper *ccBalancerWrapper
}

// WaitForStateChange waits until the connectivity.State of ClientConn changes from sourceState or
// ctx expires. A true value is returned in former case and false in latter.
// This is an EXPERIMENTAL API.
func (cc *ClientConn) WaitForStateChange(ctx context.Context, sourceState connectivity.State) bool {
	ch := cc.csMgr.getNotifyChan()
	if cc.csMgr.getState() != sourceState {
		return true
	}
	select {
	case <-ctx.Done():
		return false
	case <-ch:
		return true
	}
}

// GetState returns the connectivity.State of ClientConn.
// This is an EXPERIMENTAL API.
func (cc *ClientConn) GetState() connectivity.State {
	return cc.csMgr.getState()
}

func (cc *ClientConn) scWatcher() {
	for {
		select {
		case sc, ok := <-cc.dopts.scChan:
			if !ok {
				return
			}
			cc.mu.Lock()
			// TODO: load balance policy runtime change is ignored.
			// We may revist this decision in the future.
			cc.sc = sc
			cc.scRaw = ""
			cc.mu.Unlock()
		case <-cc.ctx.Done():
			return
		}
	}
}

func (cc *ClientConn) handleResolvedAddrs(addrs []resolver.Address, err error) {
	cc.mu.Lock()
	defer cc.mu.Unlock()
	if cc.conns == nil {
		return
	}

	// TODO(bar switching) when grpclb is submitted, check address type and start grpclb.
	if !cc.customBalancer && cc.balancerWrapper == nil {
		// No customBalancer was specified by DialOption, and this is the first
		// time handling resolved addresses, create a pickfirst balancer.
		builder := newPickfirstBuilder()
		cc.curBalancerName = builder.Name()
		cc.balancerWrapper = newCCBalancerWrapper(cc, builder, cc.balancerBuildOpts)
	}

	// TODO(bar switching) compare addresses, if there's no update, don't notify balancer.
	cc.curAddresses = addrs
	cc.balancerWrapper.handleResolvedAddrs(addrs, nil)
}

// switchBalancer starts the switching from current balancer to the balancer with name.
func (cc *ClientConn) switchBalancer(name string) {
	cc.mu.Lock()
	defer cc.mu.Unlock()
	if cc.conns == nil {
		return
	}
	grpclog.Infof("ClientConn switching balancer to %q", name)

	if cc.customBalancer {
		grpclog.Infoln("ignoring service config balancer configuration: WithBalancer DialOption used instead")
		return
	}

	if cc.curBalancerName == name {
		return
	}

	// TODO(bar switching) change this to two steps: drain and close.
	// Keep track of sc in wrapper.
	cc.balancerWrapper.close()

	builder := balancer.Get(name)
	if builder == nil {
		grpclog.Infof("failed to get balancer builder for: %v (this should never happen...)", name)
		builder = newPickfirstBuilder()
	}
	cc.curBalancerName = builder.Name()
	cc.balancerWrapper = newCCBalancerWrapper(cc, builder, cc.balancerBuildOpts)
	cc.balancerWrapper.handleResolvedAddrs(cc.curAddresses, nil)
}

func (cc *ClientConn) handleSubConnStateChange(sc balancer.SubConn, s connectivity.State) {
	cc.mu.Lock()
	if cc.conns == nil {
		cc.mu.Unlock()
		return
	}
	// TODO(bar switching) send updates to all balancer wrappers when balancer
	// gracefully switching is supported.
	cc.balancerWrapper.handleSubConnStateChange(sc, s)
	cc.mu.Unlock()
}

// newAddrConn creates an addrConn for addrs and adds it to cc.conns.
func (cc *ClientConn) newAddrConn(addrs []resolver.Address) (*addrConn, error) {
	ac := &addrConn{
		cc:    cc,
		addrs: addrs,
		dopts: cc.dopts,
	}
	ac.ctx, ac.cancel = context.WithCancel(cc.ctx)
	// Track ac in cc. This needs to be done before any getTransport(...) is called.
	cc.mu.Lock()
	if cc.conns == nil {
		cc.mu.Unlock()
		return nil, ErrClientConnClosing
	}
	cc.conns[ac] = struct{}{}
	cc.mu.Unlock()
	return ac, nil
}

// removeAddrConn removes the addrConn in the subConn from clientConn.
// It also tears down the ac with the given error.
func (cc *ClientConn) removeAddrConn(ac *addrConn, err error) {
	cc.mu.Lock()
	if cc.conns == nil {
		cc.mu.Unlock()
		return
	}
	delete(cc.conns, ac)
	cc.mu.Unlock()
	ac.tearDown(err)
}

// connect starts to creating transport and also starts the transport monitor
// goroutine for this ac.
// It does nothing if the ac is not IDLE.
// TODO(bar) Move this to the addrConn section.
// This was part of resetAddrConn, keep it here to make the diff look clean.
func (ac *addrConn) connect() error {
	ac.mu.Lock()
	if ac.state == connectivity.Shutdown {
		ac.mu.Unlock()
		return errConnClosing
	}
	if ac.state != connectivity.Idle {
		ac.mu.Unlock()
		return nil
	}
	ac.state = connectivity.Connecting
	ac.cc.handleSubConnStateChange(ac.acbw, ac.state)
	ac.mu.Unlock()

	// Start a goroutine connecting to the server asynchronously.
	go func() {
		if err := ac.resetTransport(); err != nil {
			grpclog.Warningf("Failed to dial %s: %v; please retry.", ac.addrs[0].Addr, err)
			if err != errConnClosing {
				// Keep this ac in cc.conns, to get the reason it's torn down.
				ac.tearDown(err)
			}
			return
		}
		ac.transportMonitor()
	}()
	return nil
}

// tryUpdateAddrs tries to update ac.addrs with the new addresses list.
//
// It checks whether current connected address of ac is in the new addrs list.
//  - If true, it updates ac.addrs and returns true. The ac will keep using
//    the existing connection.
//  - If false, it does nothing and returns false.
func (ac *addrConn) tryUpdateAddrs(addrs []resolver.Address) bool {
	ac.mu.Lock()
	defer ac.mu.Unlock()
	grpclog.Infof("addrConn: tryUpdateAddrs curAddr: %v, addrs: %v", ac.curAddr, addrs)
	if ac.state == connectivity.Shutdown {
		ac.addrs = addrs
		return true
	}

	var curAddrFound bool
	for _, a := range addrs {
		if reflect.DeepEqual(ac.curAddr, a) {
			curAddrFound = true
			break
		}
	}
	grpclog.Infof("addrConn: tryUpdateAddrs curAddrFound: %v", curAddrFound)
	if curAddrFound {
		ac.addrs = addrs
	}

	return curAddrFound
}

// GetMethodConfig gets the method config of the input method.
// If there's an exact match for input method (i.e. /service/method), we return
// the corresponding MethodConfig.
// If there isn't an exact match for the input method, we look for the default config
// under the service (i.e /service/). If there is a default MethodConfig for
// the serivce, we return it.
// Otherwise, we return an empty MethodConfig.
func (cc *ClientConn) GetMethodConfig(method string) MethodConfig {
	// TODO: Avoid the locking here.
	cc.mu.RLock()
	defer cc.mu.RUnlock()
	m, ok := cc.sc.Methods[method]
	if !ok {
		i := strings.LastIndex(method, "/")
		m, _ = cc.sc.Methods[method[:i+1]]
	}
	return m
}

func (cc *ClientConn) getTransport(ctx context.Context, failfast bool) (transport.ClientTransport, func(balancer.DoneInfo), error) {
	t, done, err := cc.blockingpicker.pick(ctx, failfast, balancer.PickOptions{})
	if err != nil {
		return nil, nil, toRPCErr(err)
	}
	return t, done, nil
}

// handleServiceConfig parses the service config string in JSON format to Go native
// struct ServiceConfig, and store both the struct and the JSON string in ClientConn.
func (cc *ClientConn) handleServiceConfig(js string) error {
	sc, err := parseServiceConfig(js)
	if err != nil {
		return err
	}
	cc.mu.Lock()
	cc.scRaw = js
	cc.sc = sc
	cc.mu.Unlock()
	return nil
}

// Close tears down the ClientConn and all underlying connections.
func (cc *ClientConn) Close() error {
	cc.cancel()

	cc.mu.Lock()
	if cc.conns == nil {
		cc.mu.Unlock()
		return ErrClientConnClosing
	}
	conns := cc.conns
	cc.conns = nil
	cc.csMgr.updateState(connectivity.Shutdown)

	rWrapper := cc.resolverWrapper
	cc.resolverWrapper = nil
	bWrapper := cc.balancerWrapper
	cc.balancerWrapper = nil
	cc.mu.Unlock()
	cc.blockingpicker.close()
	if rWrapper != nil {
		rWrapper.close()
	}
	if bWrapper != nil {
		bWrapper.close()
	}
	for ac := range conns {
		ac.tearDown(ErrClientConnClosing)
	}
	return nil
}

// addrConn is a network connection to a given address.
type addrConn struct {
	ctx    context.Context
	cancel context.CancelFunc

	cc      *ClientConn
	curAddr resolver.Address
	addrs   []resolver.Address
	dopts   dialOptions
	events  trace.EventLog
	acbw    balancer.SubConn

	mu    sync.Mutex
	state connectivity.State
	// ready is closed and becomes nil when a new transport is up or failed
	// due to timeout.
	ready     chan struct{}
	transport transport.ClientTransport

	// The reason this addrConn is torn down.
	tearDownErr error
}

// adjustParams updates parameters used to create transports upon
// receiving a GoAway.
func (ac *addrConn) adjustParams(r transport.GoAwayReason) {
	switch r {
	case transport.GoAwayTooManyPings:
		v := 2 * ac.dopts.copts.KeepaliveParams.Time
		ac.cc.mu.Lock()
		if v > ac.cc.mkp.Time {
			ac.cc.mkp.Time = v
		}
		ac.cc.mu.Unlock()
	}
}

// printf records an event in ac's event log, unless ac has been closed.
// REQUIRES ac.mu is held.
func (ac *addrConn) printf(format string, a ...interface{}) {
	if ac.events != nil {
		ac.events.Printf(format, a...)
	}
}

// errorf records an error in ac's event log, unless ac has been closed.
// REQUIRES ac.mu is held.
func (ac *addrConn) errorf(format string, a ...interface{}) {
	if ac.events != nil {
		ac.events.Errorf(format, a...)
	}
}

// resetTransport recreates a transport to the address for ac.  The old
// transport will close itself on error or when the clientconn is closed.
//
// TODO(bar) make sure all state transitions are valid.
func (ac *addrConn) resetTransport() error {
	ac.mu.Lock()
	if ac.state == connectivity.Shutdown {
		ac.mu.Unlock()
		return errConnClosing
	}
	if ac.ready != nil {
		close(ac.ready)
		ac.ready = nil
	}
	ac.transport = nil
	ac.curAddr = resolver.Address{}
	ac.mu.Unlock()
	ac.cc.mu.RLock()
	ac.dopts.copts.KeepaliveParams = ac.cc.mkp
	ac.cc.mu.RUnlock()
	for retries := 0; ; retries++ {
		sleepTime := ac.dopts.bs.backoff(retries)
		timeout := minConnectTimeout
		ac.mu.Lock()
		if timeout < time.Duration(int(sleepTime)/len(ac.addrs)) {
			timeout = time.Duration(int(sleepTime) / len(ac.addrs))
		}
		connectTime := time.Now()
		if ac.state == connectivity.Shutdown {
			ac.mu.Unlock()
			return errConnClosing
		}
		ac.printf("connecting")
		if ac.state != connectivity.Connecting {
			ac.state = connectivity.Connecting
			ac.cc.handleSubConnStateChange(ac.acbw, ac.state)
		}
		// copy ac.addrs in case of race
		addrsIter := make([]resolver.Address, len(ac.addrs))
		copy(addrsIter, ac.addrs)
		copts := ac.dopts.copts
		ac.mu.Unlock()
		for _, addr := range addrsIter {
			ac.mu.Lock()
			if ac.state == connectivity.Shutdown {
				// ac.tearDown(...) has been invoked.
				ac.mu.Unlock()
				return errConnClosing
			}
			ac.mu.Unlock()
			sinfo := transport.TargetInfo{
				Addr:      addr.Addr,
				Metadata:  addr.Metadata,
				Authority: ac.cc.authority,
			}
			newTransport, err := transport.NewClientTransport(ac.cc.ctx, sinfo, copts, timeout)
			if err != nil {
				if e, ok := err.(transport.ConnectionError); ok && !e.Temporary() {
					return err
				}
				grpclog.Warningf("grpc: addrConn.resetTransport failed to create client transport: %v; Reconnecting to %v", err, addr)
				ac.mu.Lock()
				if ac.state == connectivity.Shutdown {
					// ac.tearDown(...) has been invoked.
					ac.mu.Unlock()
					return errConnClosing
				}
				ac.mu.Unlock()
				continue
			}
			ac.mu.Lock()
			ac.printf("ready")
			if ac.state == connectivity.Shutdown {
				// ac.tearDown(...) has been invoked.
				ac.mu.Unlock()
				newTransport.Close()
				return errConnClosing
			}
			ac.state = connectivity.Ready
			ac.cc.handleSubConnStateChange(ac.acbw, ac.state)
			t := ac.transport
			ac.transport = newTransport
			if t != nil {
				t.Close()
			}
			ac.curAddr = addr
			if ac.ready != nil {
				close(ac.ready)
				ac.ready = nil
			}
			ac.mu.Unlock()
			return nil
		}
		ac.mu.Lock()
		ac.state = connectivity.TransientFailure
		ac.cc.handleSubConnStateChange(ac.acbw, ac.state)
		if ac.ready != nil {
			close(ac.ready)
			ac.ready = nil
		}
		ac.mu.Unlock()
		timer := time.NewTimer(sleepTime - time.Since(connectTime))
		select {
		case <-timer.C:
		case <-ac.ctx.Done():
			timer.Stop()
			return ac.ctx.Err()
		}
		timer.Stop()
	}
}

// Run in a goroutine to track the error in transport and create the
// new transport if an error happens. It returns when the channel is closing.
func (ac *addrConn) transportMonitor() {
	for {
		ac.mu.Lock()
		t := ac.transport
		ac.mu.Unlock()
		// Block until we receive a goaway or an error occurs.
		select {
		case <-t.GoAway():
		case <-t.Error():
		}
		// If a GoAway happened, regardless of error, adjust our keepalive
		// parameters as appropriate.
		select {
		case <-t.GoAway():
			ac.adjustParams(t.GetGoAwayReason())
		default:
		}
		ac.mu.Lock()
<<<<<<< HEAD
=======
		if ac.state == connectivity.Shutdown {
			ac.mu.Unlock()
			return
		}
>>>>>>> f1d5bec3
		// Set connectivity state to TransientFailure before calling
		// resetTransport. Transition READY->CONNECTING is not valid.
		ac.state = connectivity.TransientFailure
		ac.cc.handleSubConnStateChange(ac.acbw, ac.state)
		ac.curAddr = resolver.Address{}
		ac.mu.Unlock()
		if err := ac.resetTransport(); err != nil {
			ac.mu.Lock()
			ac.printf("transport exiting: %v", err)
			ac.mu.Unlock()
			grpclog.Warningf("grpc: addrConn.transportMonitor exits due to: %v", err)
			if err != errConnClosing {
				// Keep this ac in cc.conns, to get the reason it's torn down.
				ac.tearDown(err)
			}
			return
		}
	}
}

// wait blocks until i) the new transport is up or ii) ctx is done or iii) ac is closed or
// iv) transport is in connectivity.TransientFailure and there is a balancer/failfast is true.
func (ac *addrConn) wait(ctx context.Context, hasBalancer, failfast bool) (transport.ClientTransport, error) {
	for {
		ac.mu.Lock()
		switch {
		case ac.state == connectivity.Shutdown:
			if failfast || !hasBalancer {
				// RPC is failfast or balancer is nil. This RPC should fail with ac.tearDownErr.
				err := ac.tearDownErr
				ac.mu.Unlock()
				return nil, err
			}
			ac.mu.Unlock()
			return nil, errConnClosing
		case ac.state == connectivity.Ready:
			ct := ac.transport
			ac.mu.Unlock()
			return ct, nil
		case ac.state == connectivity.TransientFailure:
			if failfast || hasBalancer {
				ac.mu.Unlock()
				return nil, errConnUnavailable
			}
		}
		ready := ac.ready
		if ready == nil {
			ready = make(chan struct{})
			ac.ready = ready
		}
		ac.mu.Unlock()
		select {
		case <-ctx.Done():
			return nil, toRPCErr(ctx.Err())
		// Wait until the new transport is ready or failed.
		case <-ready:
		}
	}
}

// getReadyTransport returns the transport if ac's state is READY.
// Otherwise it returns nil, false.
// If ac's state is IDLE, it will trigger ac to connect.
func (ac *addrConn) getReadyTransport() (transport.ClientTransport, bool) {
	ac.mu.Lock()
	if ac.state == connectivity.Ready {
		t := ac.transport
		ac.mu.Unlock()
		return t, true
	}
	var idle bool
	if ac.state == connectivity.Idle {
		idle = true
	}
	ac.mu.Unlock()
	// Trigger idle ac to connect.
	if idle {
		ac.connect()
	}
	return nil, false
}

// tearDown starts to tear down the addrConn.
// TODO(zhaoq): Make this synchronous to avoid unbounded memory consumption in
// some edge cases (e.g., the caller opens and closes many addrConn's in a
// tight loop.
// tearDown doesn't remove ac from ac.cc.conns.
func (ac *addrConn) tearDown(err error) {
	ac.cancel()
	ac.mu.Lock()
	defer ac.mu.Unlock()
	ac.curAddr = resolver.Address{}
	if err == errConnDrain && ac.transport != nil {
		// GracefulClose(...) may be executed multiple times when
		// i) receiving multiple GoAway frames from the server; or
		// ii) there are concurrent name resolver/Balancer triggered
		// address removal and GoAway.
		ac.transport.GracefulClose()
	}
	if ac.state == connectivity.Shutdown {
		return
	}
	ac.state = connectivity.Shutdown
	ac.tearDownErr = err
	ac.cc.handleSubConnStateChange(ac.acbw, ac.state)
	if ac.events != nil {
		ac.events.Finish()
		ac.events = nil
	}
	if ac.ready != nil {
		close(ac.ready)
		ac.ready = nil
	}
	return
}

func (ac *addrConn) getState() connectivity.State {
	ac.mu.Lock()
	defer ac.mu.Unlock()
	return ac.state
}<|MERGE_RESOLUTION|>--- conflicted
+++ resolved
@@ -1040,13 +1040,10 @@
 		default:
 		}
 		ac.mu.Lock()
-<<<<<<< HEAD
-=======
 		if ac.state == connectivity.Shutdown {
 			ac.mu.Unlock()
 			return
 		}
->>>>>>> f1d5bec3
 		// Set connectivity state to TransientFailure before calling
 		// resetTransport. Transition READY->CONNECTING is not valid.
 		ac.state = connectivity.TransientFailure
