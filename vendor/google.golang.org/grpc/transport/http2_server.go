/*
 *
 * Copyright 2014 gRPC authors.
 *
 * Licensed under the Apache License, Version 2.0 (the "License");
 * you may not use this file except in compliance with the License.
 * You may obtain a copy of the License at
 *
 *     http://www.apache.org/licenses/LICENSE-2.0
 *
 * Unless required by applicable law or agreed to in writing, software
 * distributed under the License is distributed on an "AS IS" BASIS,
 * WITHOUT WARRANTIES OR CONDITIONS OF ANY KIND, either express or implied.
 * See the License for the specific language governing permissions and
 * limitations under the License.
 *
 */

package transport

import (
	"bytes"
	"errors"
	"fmt"
	"io"
	"math"
	"math/rand"
	"net"
	"strconv"
	"sync"
	"sync/atomic"
	"time"

	"github.com/golang/protobuf/proto"
	"golang.org/x/net/context"
	"golang.org/x/net/http2"
	"golang.org/x/net/http2/hpack"
	"google.golang.org/grpc/codes"
	"google.golang.org/grpc/credentials"
	"google.golang.org/grpc/keepalive"
	"google.golang.org/grpc/metadata"
	"google.golang.org/grpc/peer"
	"google.golang.org/grpc/stats"
	"google.golang.org/grpc/status"
	"google.golang.org/grpc/tap"
)

// ErrIllegalHeaderWrite indicates that setting header is illegal because of
// the stream's state.
var ErrIllegalHeaderWrite = errors.New("transport: the stream is done or WriteHeader was already called")

// http2Server implements the ServerTransport interface with HTTP2.
type http2Server struct {
	ctx         context.Context
	cancel      context.CancelFunc
	conn        net.Conn
	remoteAddr  net.Addr
	localAddr   net.Addr
	maxStreamID uint32               // max stream ID ever seen
	authInfo    credentials.AuthInfo // auth info about the connection
	inTapHandle tap.ServerInHandle
	framer      *framer
	hBuf        *bytes.Buffer  // the buffer for HPACK encoding
	hEnc        *hpack.Encoder // HPACK encoder
	// The max number of concurrent streams.
	maxStreams uint32
	// controlBuf delivers all the control related tasks (e.g., window
	// updates, reset streams, and various settings) to the controller.
	controlBuf *controlBuffer
	fc         *inFlow
	// sendQuotaPool provides flow control to outbound message.
	sendQuotaPool *quotaPool
	// localSendQuota limits the amount of data that can be scheduled
	// for writing before it is actually written out.
	localSendQuota *quotaPool
	stats          stats.Handler
	// Flag to keep track of reading activity on transport.
	// 1 is true and 0 is false.
	activity uint32 // Accessed atomically.
	// Keepalive and max-age parameters for the server.
	kp keepalive.ServerParameters

	// Keepalive enforcement policy.
	kep keepalive.EnforcementPolicy
	// The time instance last ping was received.
	lastPingAt time.Time
	// Number of times the client has violated keepalive ping policy so far.
	pingStrikes uint8
	// Flag to signify that number of ping strikes should be reset to 0.
	// This is set whenever data or header frames are sent.
	// 1 means yes.
	resetPingStrikes  uint32 // Accessed atomically.
	initialWindowSize int32
	bdpEst            *bdpEstimator

	mu sync.Mutex // guard the following

	// drainChan is initialized when drain(...) is called the first time.
	// After which the server writes out the first GoAway(with ID 2^31-1) frame.
	// Then an independent goroutine will be launched to later send the second GoAway.
	// During this time we don't want to write another first GoAway(with ID 2^31 -1) frame.
	// Thus call to drain(...) will be a no-op if drainChan is already initialized since draining is
	// already underway.
	drainChan     chan struct{}
	state         transportState
	activeStreams map[uint32]*Stream
	// the per-stream outbound flow control window size set by the peer.
	streamSendQuota uint32
	// idle is the time instant when the connection went idle.
	// This is either the beginning of the connection or when the number of
	// RPCs go down to 0.
	// When the connection is busy, this value is set to 0.
	idle time.Time
}

// newHTTP2Server constructs a ServerTransport based on HTTP2. ConnectionError is
// returned if something goes wrong.
func newHTTP2Server(conn net.Conn, config *ServerConfig) (_ ServerTransport, err error) {
	writeBufSize := defaultWriteBufSize
	if config.WriteBufferSize > 0 {
		writeBufSize = config.WriteBufferSize
	}
	readBufSize := defaultReadBufSize
	if config.ReadBufferSize > 0 {
		readBufSize = config.ReadBufferSize
	}
	framer := newFramer(conn, writeBufSize, readBufSize)
	// Send initial settings as connection preface to client.
	var isettings []http2.Setting
	// TODO(zhaoq): Have a better way to signal "no limit" because 0 is
	// permitted in the HTTP2 spec.
	maxStreams := config.MaxStreams
	if maxStreams == 0 {
		maxStreams = math.MaxUint32
	} else {
		isettings = append(isettings, http2.Setting{
			ID:  http2.SettingMaxConcurrentStreams,
			Val: maxStreams,
		})
	}
	dynamicWindow := true
	iwz := int32(initialWindowSize)
	if config.InitialWindowSize >= defaultWindowSize {
		iwz = config.InitialWindowSize
		dynamicWindow = false
	}
	icwz := int32(initialWindowSize)
	if config.InitialConnWindowSize >= defaultWindowSize {
		icwz = config.InitialConnWindowSize
		dynamicWindow = false
	}
	if iwz != defaultWindowSize {
		isettings = append(isettings, http2.Setting{
			ID:  http2.SettingInitialWindowSize,
			Val: uint32(iwz)})
	}
	if err := framer.fr.WriteSettings(isettings...); err != nil {
		return nil, connectionErrorf(false, err, "transport: %v", err)
	}
	// Adjust the connection flow control window if needed.
	if delta := uint32(icwz - defaultWindowSize); delta > 0 {
		if err := framer.fr.WriteWindowUpdate(0, delta); err != nil {
			return nil, connectionErrorf(false, err, "transport: %v", err)
		}
	}
	kp := config.KeepaliveParams
	if kp.MaxConnectionIdle == 0 {
		kp.MaxConnectionIdle = defaultMaxConnectionIdle
	}
	if kp.MaxConnectionAge == 0 {
		kp.MaxConnectionAge = defaultMaxConnectionAge
	}
	// Add a jitter to MaxConnectionAge.
	kp.MaxConnectionAge += getJitter(kp.MaxConnectionAge)
	if kp.MaxConnectionAgeGrace == 0 {
		kp.MaxConnectionAgeGrace = defaultMaxConnectionAgeGrace
	}
	if kp.Time == 0 {
		kp.Time = defaultServerKeepaliveTime
	}
	if kp.Timeout == 0 {
		kp.Timeout = defaultServerKeepaliveTimeout
	}
	kep := config.KeepalivePolicy
	if kep.MinTime == 0 {
		kep.MinTime = defaultKeepalivePolicyMinTime
	}
	var buf bytes.Buffer
	ctx, cancel := context.WithCancel(context.Background())
	t := &http2Server{
		ctx:               ctx,
		cancel:            cancel,
		conn:              conn,
		remoteAddr:        conn.RemoteAddr(),
		localAddr:         conn.LocalAddr(),
		authInfo:          config.AuthInfo,
		framer:            framer,
		hBuf:              &buf,
		hEnc:              hpack.NewEncoder(&buf),
		maxStreams:        maxStreams,
		inTapHandle:       config.InTapHandle,
		controlBuf:        newControlBuffer(),
		fc:                &inFlow{limit: uint32(icwz)},
		sendQuotaPool:     newQuotaPool(defaultWindowSize),
		localSendQuota:    newQuotaPool(defaultLocalSendQuota),
		state:             reachable,
		activeStreams:     make(map[uint32]*Stream),
		streamSendQuota:   defaultWindowSize,
		stats:             config.StatsHandler,
		kp:                kp,
		idle:              time.Now(),
		kep:               kep,
		initialWindowSize: iwz,
	}
	if dynamicWindow {
		t.bdpEst = &bdpEstimator{
			bdp:               initialWindowSize,
			updateFlowControl: t.updateFlowControl,
		}
	}
	if t.stats != nil {
		t.ctx = t.stats.TagConn(t.ctx, &stats.ConnTagInfo{
			RemoteAddr: t.remoteAddr,
			LocalAddr:  t.localAddr,
		})
		connBegin := &stats.ConnBegin{}
		t.stats.HandleConn(t.ctx, connBegin)
	}
	t.framer.writer.Flush()

	// Check the validity of client preface.
	preface := make([]byte, len(clientPreface))
	if _, err := io.ReadFull(t.conn, preface); err != nil {
		return nil, connectionErrorf(false, err, "transport: http2Server.HandleStreams failed to receive the preface from client: %v", err)
	}
	if !bytes.Equal(preface, clientPreface) {
		return nil, connectionErrorf(false, nil, "transport: http2Server.HandleStreams received bogus greeting from client: %q", preface)
	}

	frame, err := t.framer.fr.ReadFrame()
	if err == io.EOF || err == io.ErrUnexpectedEOF {
		t.Close()
		return
	}
	if err != nil {
		return nil, connectionErrorf(false, err, "transport: http2Server.HandleStreams failed to read initial settings frame: %v", err)
	}
	atomic.StoreUint32(&t.activity, 1)
	sf, ok := frame.(*http2.SettingsFrame)
	if !ok {
		return nil, connectionErrorf(false, nil, "transport: http2Server.HandleStreams saw invalid preface type %T from client", frame)
	}
	t.handleSettings(sf)

	go func() {
		loopyWriter(t.ctx, t.controlBuf, t.itemHandler)
		t.Close()
	}()
	go t.keepalive()
	return t, nil
}

// operateHeader takes action on the decoded headers.
func (t *http2Server) operateHeaders(frame *http2.MetaHeadersFrame, handle func(*Stream), traceCtx func(context.Context, string) context.Context) (close bool) {
	streamID := frame.Header().StreamID

	var state decodeState
	for _, hf := range frame.Fields {
		if err := state.processHeaderField(hf); err != nil {
			if se, ok := err.(StreamError); ok {
				t.controlBuf.put(&resetStream{streamID, statusCodeConvTab[se.Code]})
			}
			return
		}
	}

	buf := newRecvBuffer()
	s := &Stream{
		id:           streamID,
		st:           t,
		buf:          buf,
		fc:           &inFlow{limit: uint32(t.initialWindowSize)},
		recvCompress: state.encoding,
		method:       state.method,
	}

	if frame.StreamEnded() {
		// s is just created by the caller. No lock needed.
		s.state = streamReadDone
	}
	if state.timeoutSet {
		s.ctx, s.cancel = context.WithTimeout(t.ctx, state.timeout)
	} else {
		s.ctx, s.cancel = context.WithCancel(t.ctx)
	}
	pr := &peer.Peer{
		Addr: t.remoteAddr,
	}
	// Attach Auth info if there is any.
	if t.authInfo != nil {
		pr.AuthInfo = t.authInfo
	}
	s.ctx = peer.NewContext(s.ctx, pr)
	// Cache the current stream to the context so that the server application
	// can find out. Required when the server wants to send some metadata
	// back to the client (unary call only).
	s.ctx = newContextWithStream(s.ctx, s)
	// Attach the received metadata to the context.
	if len(state.mdata) > 0 {
		s.ctx = metadata.NewIncomingContext(s.ctx, state.mdata)
	}
	if state.statsTags != nil {
		s.ctx = stats.SetIncomingTags(s.ctx, state.statsTags)
	}
	if state.statsTrace != nil {
		s.ctx = stats.SetIncomingTrace(s.ctx, state.statsTrace)
	}
	if t.inTapHandle != nil {
		var err error
		info := &tap.Info{
			FullMethodName: state.method,
		}
		s.ctx, err = t.inTapHandle(s.ctx, info)
		if err != nil {
			warningf("transport: http2Server.operateHeaders got an error from InTapHandle: %v", err)
			t.controlBuf.put(&resetStream{s.id, http2.ErrCodeRefusedStream})
			return
		}
	}
	t.mu.Lock()
	if t.state != reachable {
		t.mu.Unlock()
		return
	}
	if uint32(len(t.activeStreams)) >= t.maxStreams {
		t.mu.Unlock()
		t.controlBuf.put(&resetStream{streamID, http2.ErrCodeRefusedStream})
		return
	}
	if streamID%2 != 1 || streamID <= t.maxStreamID {
		t.mu.Unlock()
		// illegal gRPC stream id.
		errorf("transport: http2Server.HandleStreams received an illegal stream id: %v", streamID)
		return true
	}
	t.maxStreamID = streamID
	s.sendQuotaPool = newQuotaPool(int(t.streamSendQuota))
	t.activeStreams[streamID] = s
	if len(t.activeStreams) == 1 {
		t.idle = time.Time{}
	}
	t.mu.Unlock()
	s.requestRead = func(n int) {
		t.adjustWindow(s, uint32(n))
	}
	s.ctx = traceCtx(s.ctx, s.method)
	if t.stats != nil {
		s.ctx = t.stats.TagRPC(s.ctx, &stats.RPCTagInfo{FullMethodName: s.method})
		inHeader := &stats.InHeader{
			FullMethod:  s.method,
			RemoteAddr:  t.remoteAddr,
			LocalAddr:   t.localAddr,
			Compression: s.recvCompress,
			WireLength:  int(frame.Header().Length),
		}
		t.stats.HandleRPC(s.ctx, inHeader)
	}
	s.trReader = &transportReader{
		reader: &recvBufferReader{
			ctx:  s.ctx,
			recv: s.buf,
		},
		windowHandler: func(n int) {
			t.updateWindow(s, uint32(n))
		},
	}
	s.waiters = waiters{
		ctx:  s.ctx,
		tctx: t.ctx,
	}
	handle(s)
	return
}

// HandleStreams receives incoming streams using the given handler. This is
// typically run in a separate goroutine.
// traceCtx attaches trace to ctx and returns the new context.
func (t *http2Server) HandleStreams(handle func(*Stream), traceCtx func(context.Context, string) context.Context) {
	for {
		frame, err := t.framer.fr.ReadFrame()
		atomic.StoreUint32(&t.activity, 1)
		if err != nil {
			if se, ok := err.(http2.StreamError); ok {
				t.mu.Lock()
				s := t.activeStreams[se.StreamID]
				t.mu.Unlock()
				if s != nil {
					t.closeStream(s)
				}
				t.controlBuf.put(&resetStream{se.StreamID, se.Code})
				continue
			}
			if err == io.EOF || err == io.ErrUnexpectedEOF {
				t.Close()
				return
			}
			warningf("transport: http2Server.HandleStreams failed to read frame: %v", err)
			t.Close()
			return
		}
		switch frame := frame.(type) {
		case *http2.MetaHeadersFrame:
			if t.operateHeaders(frame, handle, traceCtx) {
				t.Close()
				break
			}
		case *http2.DataFrame:
			t.handleData(frame)
		case *http2.RSTStreamFrame:
			t.handleRSTStream(frame)
		case *http2.SettingsFrame:
			t.handleSettings(frame)
		case *http2.PingFrame:
			t.handlePing(frame)
		case *http2.WindowUpdateFrame:
			t.handleWindowUpdate(frame)
		case *http2.GoAwayFrame:
			// TODO: Handle GoAway from the client appropriately.
		default:
			errorf("transport: http2Server.HandleStreams found unhandled frame type %v.", frame)
		}
	}
}

func (t *http2Server) getStream(f http2.Frame) (*Stream, bool) {
	t.mu.Lock()
	defer t.mu.Unlock()
	if t.activeStreams == nil {
		// The transport is closing.
		return nil, false
	}
	s, ok := t.activeStreams[f.Header().StreamID]
	if !ok {
		// The stream is already done.
		return nil, false
	}
	return s, true
}

// adjustWindow sends out extra window update over the initial window size
// of stream if the application is requesting data larger in size than
// the window.
func (t *http2Server) adjustWindow(s *Stream, n uint32) {
	s.mu.Lock()
	defer s.mu.Unlock()
	if s.state == streamDone {
		return
	}
	if w := s.fc.maybeAdjust(n); w > 0 {
		if cw := t.fc.resetPendingUpdate(); cw > 0 {
			t.controlBuf.put(&windowUpdate{0, cw})
		}
		t.controlBuf.put(&windowUpdate{s.id, w})
	}
}

// updateWindow adjusts the inbound quota for the stream and the transport.
// Window updates will deliver to the controller for sending when
// the cumulative quota exceeds the corresponding threshold.
func (t *http2Server) updateWindow(s *Stream, n uint32) {
	s.mu.Lock()
	defer s.mu.Unlock()
	if s.state == streamDone {
		return
	}
	if w := s.fc.onRead(n); w > 0 {
		if cw := t.fc.resetPendingUpdate(); cw > 0 {
			t.controlBuf.put(&windowUpdate{0, cw})
		}
		t.controlBuf.put(&windowUpdate{s.id, w})
	}
}

// updateFlowControl updates the incoming flow control windows
// for the transport and the stream based on the current bdp
// estimation.
func (t *http2Server) updateFlowControl(n uint32) {
	t.mu.Lock()
	for _, s := range t.activeStreams {
		s.fc.newLimit(n)
	}
	t.initialWindowSize = int32(n)
	t.mu.Unlock()
	t.controlBuf.put(&windowUpdate{0, t.fc.newLimit(n)})
	t.controlBuf.put(&settings{
		ss: []http2.Setting{
			{
				ID:  http2.SettingInitialWindowSize,
				Val: uint32(n),
			},
		},
	})

}

func (t *http2Server) handleData(f *http2.DataFrame) {
	size := f.Header().Length
	var sendBDPPing bool
	if t.bdpEst != nil {
		sendBDPPing = t.bdpEst.add(uint32(size))
	}
	// Decouple connection's flow control from application's read.
	// An update on connection's flow control should not depend on
	// whether user application has read the data or not. Such a
	// restriction is already imposed on the stream's flow control,
	// and therefore the sender will be blocked anyways.
	// Decoupling the connection flow control will prevent other
	// active(fast) streams from starving in presence of slow or
	// inactive streams.
	//
	// Furthermore, if a bdpPing is being sent out we can piggyback
	// connection's window update for the bytes we just received.
	if sendBDPPing {
		if size != 0 { // Could be an empty frame.
			t.controlBuf.put(&windowUpdate{0, uint32(size)})
		}
		t.controlBuf.put(bdpPing)
	} else {
		if err := t.fc.onData(uint32(size)); err != nil {
			errorf("transport: http2Server %v", err)
			t.Close()
			return
		}
		if w := t.fc.onRead(uint32(size)); w > 0 {
			t.controlBuf.put(&windowUpdate{0, w})
		}
	}
	// Select the right stream to dispatch.
	s, ok := t.getStream(f)
	if !ok {
		return
	}
	if size > 0 {
		s.mu.Lock()
		if s.state == streamDone {
			s.mu.Unlock()
			return
		}
		if err := s.fc.onData(uint32(size)); err != nil {
			s.mu.Unlock()
			t.closeStream(s)
			t.controlBuf.put(&resetStream{s.id, http2.ErrCodeFlowControl})
			return
		}
		if f.Header().Flags.Has(http2.FlagDataPadded) {
			if w := s.fc.onRead(uint32(size) - uint32(len(f.Data()))); w > 0 {
				t.controlBuf.put(&windowUpdate{s.id, w})
			}
		}
		s.mu.Unlock()
		// TODO(bradfitz, zhaoq): A copy is required here because there is no
		// guarantee f.Data() is consumed before the arrival of next frame.
		// Can this copy be eliminated?
		if len(f.Data()) > 0 {
			data := make([]byte, len(f.Data()))
			copy(data, f.Data())
			s.write(recvMsg{data: data})
		}
	}
	if f.Header().Flags.Has(http2.FlagDataEndStream) {
		// Received the end of stream from the client.
		s.mu.Lock()
		if s.state != streamDone {
			s.state = streamReadDone
		}
		s.mu.Unlock()
		s.write(recvMsg{err: io.EOF})
	}
}

func (t *http2Server) handleRSTStream(f *http2.RSTStreamFrame) {
	s, ok := t.getStream(f)
	if !ok {
		return
	}
	t.closeStream(s)
}

func (t *http2Server) handleSettings(f *http2.SettingsFrame) {
	if f.IsAck() {
		return
	}
	var rs []http2.Setting
	var ps []http2.Setting
	f.ForeachSetting(func(s http2.Setting) error {
		if t.isRestrictive(s) {
			rs = append(rs, s)
		} else {
			ps = append(ps, s)
		}
		return nil
	})
	t.applySettings(rs)
	t.controlBuf.put(&settingsAck{})
	t.applySettings(ps)
}

func (t *http2Server) isRestrictive(s http2.Setting) bool {
	switch s.ID {
	case http2.SettingInitialWindowSize:
		// Note: we don't acquire a lock here to read streamSendQuota
		// because the same goroutine updates it later.
		return s.Val < t.streamSendQuota
	}
	return false
}

func (t *http2Server) applySettings(ss []http2.Setting) {
	for _, s := range ss {
		if s.ID == http2.SettingInitialWindowSize {
			t.mu.Lock()
			for _, stream := range t.activeStreams {
				stream.sendQuotaPool.addAndUpdate(int(s.Val) - int(t.streamSendQuota))
			}
			t.streamSendQuota = s.Val
			t.mu.Unlock()
		}

	}
}

const (
	maxPingStrikes     = 2
	defaultPingTimeout = 2 * time.Hour
)

func (t *http2Server) handlePing(f *http2.PingFrame) {
	if f.IsAck() {
		if f.Data == goAwayPing.data && t.drainChan != nil {
			close(t.drainChan)
			return
		}
		// Maybe it's a BDP ping.
		if t.bdpEst != nil {
			t.bdpEst.calculate(f.Data)
		}
		return
	}
	pingAck := &ping{ack: true}
	copy(pingAck.data[:], f.Data[:])
	t.controlBuf.put(pingAck)

	now := time.Now()
	defer func() {
		t.lastPingAt = now
	}()
	// A reset ping strikes means that we don't need to check for policy
	// violation for this ping and the pingStrikes counter should be set
	// to 0.
	if atomic.CompareAndSwapUint32(&t.resetPingStrikes, 1, 0) {
		t.pingStrikes = 0
		return
	}
	t.mu.Lock()
	ns := len(t.activeStreams)
	t.mu.Unlock()
	if ns < 1 && !t.kep.PermitWithoutStream {
		// Keepalive shouldn't be active thus, this new ping should
		// have come after at least defaultPingTimeout.
		if t.lastPingAt.Add(defaultPingTimeout).After(now) {
			t.pingStrikes++
		}
	} else {
		// Check if keepalive policy is respected.
		if t.lastPingAt.Add(t.kep.MinTime).After(now) {
			t.pingStrikes++
		}
	}

	if t.pingStrikes > maxPingStrikes {
		// Send goaway and close the connection.
		errorf("transport: Got too many pings from the client, closing the connection.")
		t.controlBuf.put(&goAway{code: http2.ErrCodeEnhanceYourCalm, debugData: []byte("too_many_pings"), closeConn: true})
	}
}

func (t *http2Server) handleWindowUpdate(f *http2.WindowUpdateFrame) {
	id := f.Header().StreamID
	incr := f.Increment
	if id == 0 {
		t.sendQuotaPool.add(int(incr))
		return
	}
	if s, ok := t.getStream(f); ok {
		s.sendQuotaPool.add(int(incr))
	}
}

// WriteHeader sends the header metedata md back to the client.
func (t *http2Server) WriteHeader(s *Stream, md metadata.MD) error {
	select {
	case <-s.ctx.Done():
		return ContextErr(s.ctx.Err())
	case <-t.ctx.Done():
		return ErrConnClosing
	default:
	}

	s.mu.Lock()
	if s.headerOk || s.state == streamDone {
		s.mu.Unlock()
		return ErrIllegalHeaderWrite
	}
	s.headerOk = true
	if md.Len() > 0 {
		if s.header.Len() > 0 {
			s.header = metadata.Join(s.header, md)
		} else {
			s.header = md
		}
	}
	md = s.header
	s.mu.Unlock()
	// TODO(mmukhi): Benchmark if the performance gets better if count the metadata and other header fields
	// first and create a slice of that exact size.
	headerFields := make([]hpack.HeaderField, 0, 2) // at least :status, content-type will be there if none else.
	headerFields = append(headerFields, hpack.HeaderField{Name: ":status", Value: "200"})
	headerFields = append(headerFields, hpack.HeaderField{Name: "content-type", Value: "application/grpc"})
	if s.sendCompress != "" {
		headerFields = append(headerFields, hpack.HeaderField{Name: "grpc-encoding", Value: s.sendCompress})
	}
	for k, vv := range md {
		if isReservedHeader(k) {
			// Clients don't tolerate reading restricted headers after some non restricted ones were sent.
			continue
		}
		for _, v := range vv {
			headerFields = append(headerFields, hpack.HeaderField{Name: k, Value: encodeMetadataHeader(k, v)})
		}
	}
	t.controlBuf.put(&headerFrame{
		streamID:  s.id,
		hf:        headerFields,
		endStream: false,
	})
	if t.stats != nil {
		outHeader := &stats.OutHeader{
		//WireLength: // TODO(mmukhi): Revisit this later, if needed.
		}
		t.stats.HandleRPC(s.Context(), outHeader)
	}
	return nil
}

// WriteStatus sends stream status to the client and terminates the stream.
// There is no further I/O operations being able to perform on this stream.
// TODO(zhaoq): Now it indicates the end of entire stream. Revisit if early
// OK is adopted.
func (t *http2Server) WriteStatus(s *Stream, st *status.Status) error {
	select {
	case <-t.ctx.Done():
		return ErrConnClosing
	default:
	}

	var headersSent, hasHeader bool
	s.mu.Lock()
	if s.state == streamDone {
		s.mu.Unlock()
		return nil
	}
	if s.headerOk {
		headersSent = true
	}
	if s.header.Len() > 0 {
		hasHeader = true
	}
	s.mu.Unlock()

	if !headersSent && hasHeader {
		t.WriteHeader(s, nil)
		headersSent = true
	}

	// TODO(mmukhi): Benchmark if the performance gets better if count the metadata and other header fields
	// first and create a slice of that exact size.
	headerFields := make([]hpack.HeaderField, 0, 2) // grpc-status and grpc-message will be there if none else.
	if !headersSent {
		headerFields = append(headerFields, hpack.HeaderField{Name: ":status", Value: "200"})
		headerFields = append(headerFields, hpack.HeaderField{Name: "content-type", Value: "application/grpc"})
	}
	headerFields = append(headerFields, hpack.HeaderField{Name: "grpc-status", Value: strconv.Itoa(int(st.Code()))})
	headerFields = append(headerFields, hpack.HeaderField{Name: "grpc-message", Value: encodeGrpcMessage(st.Message())})

	if p := st.Proto(); p != nil && len(p.Details) > 0 {
		stBytes, err := proto.Marshal(p)
		if err != nil {
			// TODO: return error instead, when callers are able to handle it.
			panic(err)
		}

		headerFields = append(headerFields, hpack.HeaderField{Name: "grpc-status-details-bin", Value: encodeBinHeader(stBytes)})
	}

	// Attach the trailer metadata.
	for k, vv := range s.trailer {
		// Clients don't tolerate reading restricted headers after some non restricted ones were sent.
		if isReservedHeader(k) {
			continue
		}
		for _, v := range vv {
			headerFields = append(headerFields, hpack.HeaderField{Name: k, Value: encodeMetadataHeader(k, v)})
		}
	}
	t.controlBuf.put(&headerFrame{
		streamID:  s.id,
		hf:        headerFields,
		endStream: true,
	})
	if t.stats != nil {
		t.stats.HandleRPC(s.Context(), &stats.OutTrailer{})
	}
	t.closeStream(s)
	return nil
}

// Write converts the data into HTTP2 data frame and sends it out. Non-nil error
// is returns if it fails (e.g., framing error, transport error).
func (t *http2Server) Write(s *Stream, hdr []byte, data []byte, opts *Options) error {
	select {
	case <-s.ctx.Done():
		return ContextErr(s.ctx.Err())
	case <-t.ctx.Done():
		return ErrConnClosing
	default:
	}

	var writeHeaderFrame bool
	s.mu.Lock()
	if s.state == streamDone {
		s.mu.Unlock()
		return streamErrorf(codes.Unknown, "the stream has been done")
	}
	if !s.headerOk {
		writeHeaderFrame = true
	}
	s.mu.Unlock()
	if writeHeaderFrame {
		t.WriteHeader(s, nil)
	}
	// Add data to header frame so that we can equally distribute data across frames.
	emptyLen := http2MaxFrameLen - len(hdr)
	if emptyLen > len(data) {
		emptyLen = len(data)
	}
	hdr = append(hdr, data[:emptyLen]...)
	data = data[emptyLen:]
	var (
		streamQuota    int
		streamQuotaVer uint32
<<<<<<< HEAD
		localSendQuota int
		err            error
		sqChan         <-chan int
=======
		err            error
>>>>>>> f1d5bec3
	)
	for _, r := range [][]byte{hdr, data} {
		for len(r) > 0 {
			size := http2MaxFrameLen
			if size > len(r) {
				size = len(r)
<<<<<<< HEAD
			}
			if streamQuota == 0 { // Used up all the locally cached stream quota.
				sqChan, streamQuotaVer = s.sendQuotaPool.acquireWithVersion()
				// Wait until the stream has some quota to send the data.
				streamQuota, err = wait(s.ctx, t.ctx, nil, nil, sqChan)
				if err != nil {
					return err
				}
			}
			if localSendQuota <= 0 {
				localSendQuota, err = wait(s.ctx, t.ctx, nil, nil, s.localSendQuota.acquire())
				if err != nil {
					return err
				}
			}
			if size > streamQuota {
				size = streamQuota
			} // No need to do that for localSendQuota since that's only a soft limit.
			// Wait until the transport has some quota to send the data.
			tq, err := wait(s.ctx, t.ctx, nil, nil, t.sendQuotaPool.acquire())
=======
			}
			if streamQuota == 0 { // Used up all the locally cached stream quota.
				// Get all the stream quota there is.
				streamQuota, streamQuotaVer, err = s.sendQuotaPool.get(math.MaxInt32, s.waiters)
				if err != nil {
					return err
				}
			}
			if size > streamQuota {
				size = streamQuota
			}
			// Get size worth quota from transport.
			tq, _, err := t.sendQuotaPool.get(size, s.waiters)
>>>>>>> f1d5bec3
			if err != nil {
				return err
			}
			if tq < size {
				size = tq
			}
<<<<<<< HEAD
			if tq > size {
				t.sendQuotaPool.add(tq - size)
			}
			streamQuota -= size
			localSendQuota -= size
=======
			ltq, _, err := t.localSendQuota.get(size, s.waiters)
			if err != nil {
				return err
			}
			// even if ltq is smaller than size we don't adjust size since,
			// ltq is only a soft limit.
			streamQuota -= size
>>>>>>> f1d5bec3
			p := r[:size]
			// Reset ping strikes when sending data since this might cause
			// the peer to send ping.
			atomic.StoreUint32(&t.resetPingStrikes, 1)
			success := func() {
<<<<<<< HEAD
				sz := size
				t.controlBuf.put(&dataFrame{streamID: s.id, endStream: false, d: p, f: func() {
					s.localSendQuota.add(sz)
=======
				ltq := ltq
				t.controlBuf.put(&dataFrame{streamID: s.id, endStream: false, d: p, f: func() {
					t.localSendQuota.add(ltq)
>>>>>>> f1d5bec3
				}})
				r = r[size:]
			}
			failure := func() { // The stream quota version must have changed.
				// Our streamQuota cache is invalidated now, so give it back.
				s.sendQuotaPool.lockedAdd(streamQuota + size)
			}
			if !s.sendQuotaPool.compareAndExecute(streamQuotaVer, success, failure) {
				// Couldn't send this chunk out.
				t.sendQuotaPool.add(size)
<<<<<<< HEAD
				localSendQuota += size
=======
				t.localSendQuota.add(ltq)
>>>>>>> f1d5bec3
				streamQuota = 0
			}
		}
	}
	if streamQuota > 0 {
		// ADd the left over quota back to stream.
		s.sendQuotaPool.add(streamQuota)
	}
<<<<<<< HEAD
	if localSendQuota > 0 {
		s.localSendQuota.add(localSendQuota)
	}
=======
>>>>>>> f1d5bec3
	return nil
}

// keepalive running in a separate goroutine does the following:
// 1. Gracefully closes an idle connection after a duration of keepalive.MaxConnectionIdle.
// 2. Gracefully closes any connection after a duration of keepalive.MaxConnectionAge.
// 3. Forcibly closes a connection after an additive period of keepalive.MaxConnectionAgeGrace over keepalive.MaxConnectionAge.
// 4. Makes sure a connection is alive by sending pings with a frequency of keepalive.Time and closes a non-responsive connection
// after an additional duration of keepalive.Timeout.
func (t *http2Server) keepalive() {
	p := &ping{}
	var pingSent bool
	maxIdle := time.NewTimer(t.kp.MaxConnectionIdle)
	maxAge := time.NewTimer(t.kp.MaxConnectionAge)
	keepalive := time.NewTimer(t.kp.Time)
	// NOTE: All exit paths of this function should reset their
	// respective timers. A failure to do so will cause the
	// following clean-up to deadlock and eventually leak.
	defer func() {
		if !maxIdle.Stop() {
			<-maxIdle.C
		}
		if !maxAge.Stop() {
			<-maxAge.C
		}
		if !keepalive.Stop() {
			<-keepalive.C
		}
	}()
	for {
		select {
		case <-maxIdle.C:
			t.mu.Lock()
			idle := t.idle
			if idle.IsZero() { // The connection is non-idle.
				t.mu.Unlock()
				maxIdle.Reset(t.kp.MaxConnectionIdle)
				continue
			}
			val := t.kp.MaxConnectionIdle - time.Since(idle)
			t.mu.Unlock()
			if val <= 0 {
				// The connection has been idle for a duration of keepalive.MaxConnectionIdle or more.
				// Gracefully close the connection.
				t.drain(http2.ErrCodeNo, []byte{})
				// Reseting the timer so that the clean-up doesn't deadlock.
				maxIdle.Reset(infinity)
				return
			}
			maxIdle.Reset(val)
		case <-maxAge.C:
			t.drain(http2.ErrCodeNo, []byte{})
			maxAge.Reset(t.kp.MaxConnectionAgeGrace)
			select {
			case <-maxAge.C:
				// Close the connection after grace period.
				t.Close()
				// Reseting the timer so that the clean-up doesn't deadlock.
				maxAge.Reset(infinity)
			case <-t.ctx.Done():
			}
			return
		case <-keepalive.C:
			if atomic.CompareAndSwapUint32(&t.activity, 1, 0) {
				pingSent = false
				keepalive.Reset(t.kp.Time)
				continue
			}
			if pingSent {
				t.Close()
				// Reseting the timer so that the clean-up doesn't deadlock.
				keepalive.Reset(infinity)
				return
			}
			pingSent = true
			t.controlBuf.put(p)
			keepalive.Reset(t.kp.Timeout)
		case <-t.ctx.Done():
			return
		}
	}
}

var goAwayPing = &ping{data: [8]byte{1, 6, 1, 8, 0, 3, 3, 9}}

// TODO(mmukhi): A lot of this code(and code in other places in the tranpsort layer)
// is duplicated between the client and the server.
// The transport layer needs to be refactored to take care of this.
func (t *http2Server) itemHandler(i item) error {
	switch i := i.(type) {
	case *dataFrame:
		if err := t.framer.fr.WriteData(i.streamID, i.endStream, i.d); err != nil {
			return err
		}
		i.f()
		return nil
	case *headerFrame:
		t.hBuf.Reset()
		for _, f := range i.hf {
			t.hEnc.WriteField(f)
		}
		first := true
		endHeaders := false
		for !endHeaders {
			size := t.hBuf.Len()
			if size > http2MaxFrameLen {
				size = http2MaxFrameLen
			} else {
				endHeaders = true
			}
			var err error
			if first {
				first = false
				err = t.framer.fr.WriteHeaders(http2.HeadersFrameParam{
					StreamID:      i.streamID,
					BlockFragment: t.hBuf.Next(size),
					EndStream:     i.endStream,
					EndHeaders:    endHeaders,
				})
			} else {
				err = t.framer.fr.WriteContinuation(
					i.streamID,
					endHeaders,
					t.hBuf.Next(size),
				)
			}
			if err != nil {
				return err
			}
		}
		atomic.StoreUint32(&t.resetPingStrikes, 1)
		return nil
	case *windowUpdate:
		return t.framer.fr.WriteWindowUpdate(i.streamID, i.increment)
	case *settings:
		return t.framer.fr.WriteSettings(i.ss...)
	case *settingsAck:
		return t.framer.fr.WriteSettingsAck()
	case *resetStream:
		return t.framer.fr.WriteRSTStream(i.streamID, i.code)
	case *goAway:
		t.mu.Lock()
		if t.state == closing {
			t.mu.Unlock()
			// The transport is closing.
			return fmt.Errorf("transport: Connection closing")
		}
		sid := t.maxStreamID
		if !i.headsUp {
			// Stop accepting more streams now.
			t.state = draining
			t.mu.Unlock()
			if err := t.framer.fr.WriteGoAway(sid, i.code, i.debugData); err != nil {
				return err
			}
			if i.closeConn {
				// Abruptly close the connection following the GoAway (via
				// loopywriter).  But flush out what's inside the buffer first.
				t.framer.writer.Flush()
				return fmt.Errorf("transport: Connection closing")
			}
			return nil
		}
		t.mu.Unlock()
		// For a graceful close, send out a GoAway with stream ID of MaxUInt32,
		// Follow that with a ping and wait for the ack to come back or a timer
		// to expire. During this time accept new streams since they might have
		// originated before the GoAway reaches the client.
		// After getting the ack or timer expiration send out another GoAway this
		// time with an ID of the max stream server intends to process.
		if err := t.framer.fr.WriteGoAway(math.MaxUint32, http2.ErrCodeNo, []byte{}); err != nil {
			return err
		}
		if err := t.framer.fr.WritePing(false, goAwayPing.data); err != nil {
			return err
		}
		go func() {
			timer := time.NewTimer(time.Minute)
			defer timer.Stop()
			select {
			case <-t.drainChan:
			case <-timer.C:
			case <-t.ctx.Done():
				return
			}
			t.controlBuf.put(&goAway{code: i.code, debugData: i.debugData})
		}()
		return nil
	case *flushIO:
		return t.framer.writer.Flush()
	case *ping:
		if !i.ack {
			t.bdpEst.timesnap(i.data)
		}
		return t.framer.fr.WritePing(i.ack, i.data)
	default:
		err := status.Errorf(codes.Internal, "transport: http2Server.controller got unexpected item type %t", i)
		errorf("%v", err)
		return err
	}
}

// Close starts shutting down the http2Server transport.
// TODO(zhaoq): Now the destruction is not blocked on any pending streams. This
// could cause some resource issue. Revisit this later.
func (t *http2Server) Close() error {
	t.mu.Lock()
	if t.state == closing {
		t.mu.Unlock()
		return errors.New("transport: Close() was already called")
	}
	t.state = closing
	streams := t.activeStreams
	t.activeStreams = nil
	t.mu.Unlock()
	t.cancel()
	err := t.conn.Close()
	// Cancel all active streams.
	for _, s := range streams {
		s.cancel()
	}
	if t.stats != nil {
		connEnd := &stats.ConnEnd{}
		t.stats.HandleConn(t.ctx, connEnd)
	}
	return err
}

// closeStream clears the footprint of a stream when the stream is not needed
// any more.
func (t *http2Server) closeStream(s *Stream) {
	t.mu.Lock()
	delete(t.activeStreams, s.id)
	if len(t.activeStreams) == 0 {
		t.idle = time.Now()
	}
	if t.state == draining && len(t.activeStreams) == 0 {
		defer t.Close()
	}
	t.mu.Unlock()
	// In case stream sending and receiving are invoked in separate
	// goroutines (e.g., bi-directional streaming), cancel needs to be
	// called to interrupt the potential blocking on other goroutines.
	s.cancel()
	s.mu.Lock()
	if s.state == streamDone {
		s.mu.Unlock()
		return
	}
	s.state = streamDone
	s.mu.Unlock()
}

func (t *http2Server) RemoteAddr() net.Addr {
	return t.remoteAddr
}

func (t *http2Server) Drain() {
	t.drain(http2.ErrCodeNo, []byte{})
}

func (t *http2Server) drain(code http2.ErrCode, debugData []byte) {
	t.mu.Lock()
	defer t.mu.Unlock()
	if t.drainChan != nil {
		return
	}
	t.drainChan = make(chan struct{})
	t.controlBuf.put(&goAway{code: code, debugData: debugData, headsUp: true})
}

var rgen = rand.New(rand.NewSource(time.Now().UnixNano()))

func getJitter(v time.Duration) time.Duration {
	if v == infinity {
		return 0
	}
	// Generate a jitter between +/- 10% of the value.
	r := int64(v / 10)
	j := rgen.Int63n(2*r) - r
	return time.Duration(j)
}<|MERGE_RESOLUTION|>--- conflicted
+++ resolved
@@ -858,41 +858,13 @@
 	var (
 		streamQuota    int
 		streamQuotaVer uint32
-<<<<<<< HEAD
-		localSendQuota int
 		err            error
-		sqChan         <-chan int
-=======
-		err            error
->>>>>>> f1d5bec3
 	)
 	for _, r := range [][]byte{hdr, data} {
 		for len(r) > 0 {
 			size := http2MaxFrameLen
 			if size > len(r) {
 				size = len(r)
-<<<<<<< HEAD
-			}
-			if streamQuota == 0 { // Used up all the locally cached stream quota.
-				sqChan, streamQuotaVer = s.sendQuotaPool.acquireWithVersion()
-				// Wait until the stream has some quota to send the data.
-				streamQuota, err = wait(s.ctx, t.ctx, nil, nil, sqChan)
-				if err != nil {
-					return err
-				}
-			}
-			if localSendQuota <= 0 {
-				localSendQuota, err = wait(s.ctx, t.ctx, nil, nil, s.localSendQuota.acquire())
-				if err != nil {
-					return err
-				}
-			}
-			if size > streamQuota {
-				size = streamQuota
-			} // No need to do that for localSendQuota since that's only a soft limit.
-			// Wait until the transport has some quota to send the data.
-			tq, err := wait(s.ctx, t.ctx, nil, nil, t.sendQuotaPool.acquire())
-=======
 			}
 			if streamQuota == 0 { // Used up all the locally cached stream quota.
 				// Get all the stream quota there is.
@@ -906,20 +878,12 @@
 			}
 			// Get size worth quota from transport.
 			tq, _, err := t.sendQuotaPool.get(size, s.waiters)
->>>>>>> f1d5bec3
 			if err != nil {
 				return err
 			}
 			if tq < size {
 				size = tq
 			}
-<<<<<<< HEAD
-			if tq > size {
-				t.sendQuotaPool.add(tq - size)
-			}
-			streamQuota -= size
-			localSendQuota -= size
-=======
 			ltq, _, err := t.localSendQuota.get(size, s.waiters)
 			if err != nil {
 				return err
@@ -927,21 +891,14 @@
 			// even if ltq is smaller than size we don't adjust size since,
 			// ltq is only a soft limit.
 			streamQuota -= size
->>>>>>> f1d5bec3
 			p := r[:size]
 			// Reset ping strikes when sending data since this might cause
 			// the peer to send ping.
 			atomic.StoreUint32(&t.resetPingStrikes, 1)
 			success := func() {
-<<<<<<< HEAD
-				sz := size
-				t.controlBuf.put(&dataFrame{streamID: s.id, endStream: false, d: p, f: func() {
-					s.localSendQuota.add(sz)
-=======
 				ltq := ltq
 				t.controlBuf.put(&dataFrame{streamID: s.id, endStream: false, d: p, f: func() {
 					t.localSendQuota.add(ltq)
->>>>>>> f1d5bec3
 				}})
 				r = r[size:]
 			}
@@ -952,11 +909,7 @@
 			if !s.sendQuotaPool.compareAndExecute(streamQuotaVer, success, failure) {
 				// Couldn't send this chunk out.
 				t.sendQuotaPool.add(size)
-<<<<<<< HEAD
-				localSendQuota += size
-=======
 				t.localSendQuota.add(ltq)
->>>>>>> f1d5bec3
 				streamQuota = 0
 			}
 		}
@@ -965,12 +918,6 @@
 		// ADd the left over quota back to stream.
 		s.sendQuotaPool.add(streamQuota)
 	}
-<<<<<<< HEAD
-	if localSendQuota > 0 {
-		s.localSendQuota.add(localSendQuota)
-	}
-=======
->>>>>>> f1d5bec3
 	return nil
 }
 
