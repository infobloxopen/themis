/*
 *
 * Copyright 2014 gRPC authors.
 *
 * Licensed under the Apache License, Version 2.0 (the "License");
 * you may not use this file except in compliance with the License.
 * You may obtain a copy of the License at
 *
 *     http://www.apache.org/licenses/LICENSE-2.0
 *
 * Unless required by applicable law or agreed to in writing, software
 * distributed under the License is distributed on an "AS IS" BASIS,
 * WITHOUT WARRANTIES OR CONDITIONS OF ANY KIND, either express or implied.
 * See the License for the specific language governing permissions and
 * limitations under the License.
 *
 */

package transport

import (
	"bufio"
	"bytes"
	"encoding/binary"
	"errors"
	"fmt"
	"io"
	"math"
	"net"
	"net/http"
	"reflect"
	"strconv"
	"strings"
	"sync"
	"testing"
	"time"

	"golang.org/x/net/context"
	"golang.org/x/net/http2"
	"golang.org/x/net/http2/hpack"
	"google.golang.org/grpc/codes"
	"google.golang.org/grpc/keepalive"
	"google.golang.org/grpc/status"
)

type server struct {
	lis        net.Listener
	port       string
	startedErr chan error // error (or nil) with server start value
	mu         sync.Mutex
	conns      map[ServerTransport]bool
	h          *testStreamHandler
}

var (
	expectedRequest            = []byte("ping")
	expectedResponse           = []byte("pong")
	expectedRequestLarge       = make([]byte, initialWindowSize*2)
	expectedResponseLarge      = make([]byte, initialWindowSize*2)
	expectedInvalidHeaderField = "invalid/content-type"
)

type testStreamHandler struct {
	t      *http2Server
	notify chan struct{}
}

type hType int

const (
	normal hType = iota
	suspended
	notifyCall
	misbehaved
	encodingRequiredStatus
	invalidHeaderField
	delayRead
	delayWrite
	pingpong
)

func (h *testStreamHandler) handleStreamAndNotify(s *Stream) {
	if h.notify == nil {
		return
	}
	go func() {
		select {
		case <-h.notify:
		default:
			close(h.notify)
		}
	}()
}

func (h *testStreamHandler) handleStream(t *testing.T, s *Stream) {
	req := expectedRequest
	resp := expectedResponse
	if s.Method() == "foo.Large" {
		req = expectedRequestLarge
		resp = expectedResponseLarge
	}
	p := make([]byte, len(req))
	_, err := s.Read(p)
	if err != nil {
		return
	}
	if !bytes.Equal(p, req) {
		t.Fatalf("handleStream got %v, want %v", p, req)
	}
	// send a response back to the client.
	h.t.Write(s, nil, resp, &Options{})
	// send the trailer to end the stream.
	h.t.WriteStatus(s, status.New(codes.OK, ""))
}

func (h *testStreamHandler) handleStreamPingPong(t *testing.T, s *Stream) {
	header := make([]byte, 5)
	for {
		if _, err := s.Read(header); err != nil {
			if err == io.EOF {
				h.t.WriteStatus(s, status.New(codes.OK, ""))
				return
			}
			t.Fatalf("Error on server while reading data header: %v", err)
		}
		sz := binary.BigEndian.Uint32(header[1:])
		msg := make([]byte, int(sz))
		if _, err := s.Read(msg); err != nil {
			t.Fatalf("Error on server while reading message: %v", err)
		}
		buf := make([]byte, sz+5)
		buf[0] = byte(0)
		binary.BigEndian.PutUint32(buf[1:], uint32(sz))
		copy(buf[5:], msg)
		h.t.Write(s, nil, buf, &Options{})
	}
}

func (h *testStreamHandler) handleStreamMisbehave(t *testing.T, s *Stream) {
	conn, ok := s.ServerTransport().(*http2Server)
	if !ok {
		t.Fatalf("Failed to convert %v to *http2Server", s.ServerTransport())
	}
	var sent int
	p := make([]byte, http2MaxFrameLen)
	for sent < initialWindowSize {
		n := initialWindowSize - sent
		// The last message may be smaller than http2MaxFrameLen
		if n <= http2MaxFrameLen {
			if s.Method() == "foo.Connection" {
				// Violate connection level flow control window of client but do not
				// violate any stream level windows.
				p = make([]byte, n)
			} else {
				// Violate stream level flow control window of client.
				p = make([]byte, n+1)
			}
		}
		conn.controlBuf.put(&dataFrame{s.id, false, p, func() {}})
		sent += len(p)
	}
}

func (h *testStreamHandler) handleStreamEncodingRequiredStatus(t *testing.T, s *Stream) {
	// raw newline is not accepted by http2 framer so it must be encoded.
	h.t.WriteStatus(s, encodingTestStatus)
}

func (h *testStreamHandler) handleStreamInvalidHeaderField(t *testing.T, s *Stream) {
	headerFields := []hpack.HeaderField{}
	headerFields = append(headerFields, hpack.HeaderField{Name: "content-type", Value: expectedInvalidHeaderField})
	h.t.controlBuf.put(&headerFrame{
		streamID:  s.id,
		hf:        headerFields,
		endStream: false,
	})
}

func (h *testStreamHandler) handleStreamDelayRead(t *testing.T, s *Stream) {
	req := expectedRequest
	resp := expectedResponse
	if s.Method() == "foo.Large" {
		req = expectedRequestLarge
		resp = expectedResponseLarge
	}
	p := make([]byte, len(req))

	// Wait before reading. Give time to client to start sending
	// before server starts reading.
	time.Sleep(2 * time.Second)
	_, err := s.Read(p)
	if err != nil {
		t.Fatalf("s.Read(_) = _, %v, want _, <nil>", err)
		return
	}

	if !bytes.Equal(p, req) {
		t.Fatalf("handleStream got %v, want %v", p, req)
	}
	// send a response back to the client.
	h.t.Write(s, nil, resp, &Options{})
	// send the trailer to end the stream.
	h.t.WriteStatus(s, status.New(codes.OK, ""))
}

func (h *testStreamHandler) handleStreamDelayWrite(t *testing.T, s *Stream) {
	req := expectedRequest
	resp := expectedResponse
	if s.Method() == "foo.Large" {
		req = expectedRequestLarge
		resp = expectedResponseLarge
	}
	p := make([]byte, len(req))
	_, err := s.Read(p)
	if err != nil {
		t.Fatalf("s.Read(_) = _, %v, want _, <nil>", err)
		return
	}
	if !bytes.Equal(p, req) {
		t.Fatalf("handleStream got %v, want %v", p, req)
	}

	// Wait before sending. Give time to client to start reading
	// before server starts sending.
	time.Sleep(2 * time.Second)
	h.t.Write(s, nil, resp, &Options{})
	// send the trailer to end the stream.
	h.t.WriteStatus(s, status.New(codes.OK, ""))
}

// start starts server. Other goroutines should block on s.readyChan for further operations.
func (s *server) start(t *testing.T, port int, serverConfig *ServerConfig, ht hType) {
	var err error
	if port == 0 {
		s.lis, err = net.Listen("tcp", "localhost:0")
	} else {
		s.lis, err = net.Listen("tcp", "localhost:"+strconv.Itoa(port))
	}
	if err != nil {
		s.startedErr <- fmt.Errorf("failed to listen: %v", err)
		return
	}
	_, p, err := net.SplitHostPort(s.lis.Addr().String())
	if err != nil {
		s.startedErr <- fmt.Errorf("failed to parse listener address: %v", err)
		return
	}
	s.port = p
	s.conns = make(map[ServerTransport]bool)
	s.startedErr <- nil
	for {
		conn, err := s.lis.Accept()
		if err != nil {
			return
		}
		transport, err := NewServerTransport("http2", conn, serverConfig)
		if err != nil {
			return
		}
		s.mu.Lock()
		if s.conns == nil {
			s.mu.Unlock()
			transport.Close()
			return
		}
		s.conns[transport] = true
		h := &testStreamHandler{t: transport.(*http2Server)}
		s.h = h
		s.mu.Unlock()
		switch ht {
		case notifyCall:
			go transport.HandleStreams(h.handleStreamAndNotify,
				func(ctx context.Context, _ string) context.Context {
					return ctx
				})
		case suspended:
			go transport.HandleStreams(func(*Stream) {}, // Do nothing to handle the stream.
				func(ctx context.Context, method string) context.Context {
					return ctx
				})
		case misbehaved:
			go transport.HandleStreams(func(s *Stream) {
				go h.handleStreamMisbehave(t, s)
			}, func(ctx context.Context, method string) context.Context {
				return ctx
			})
		case encodingRequiredStatus:
			go transport.HandleStreams(func(s *Stream) {
				go h.handleStreamEncodingRequiredStatus(t, s)
			}, func(ctx context.Context, method string) context.Context {
				return ctx
			})
		case invalidHeaderField:
			go transport.HandleStreams(func(s *Stream) {
				go h.handleStreamInvalidHeaderField(t, s)
			}, func(ctx context.Context, method string) context.Context {
				return ctx
			})
		case delayRead:
			go transport.HandleStreams(func(s *Stream) {
				go h.handleStreamDelayRead(t, s)
			}, func(ctx context.Context, method string) context.Context {
				return ctx
			})
		case delayWrite:
			go transport.HandleStreams(func(s *Stream) {
				go h.handleStreamDelayWrite(t, s)
			}, func(ctx context.Context, method string) context.Context {
				return ctx
			})
		case pingpong:
			go transport.HandleStreams(func(s *Stream) {
				go h.handleStreamPingPong(t, s)
			}, func(ctx context.Context, method string) context.Context {
				return ctx
			})
		default:
			go transport.HandleStreams(func(s *Stream) {
				go h.handleStream(t, s)
			}, func(ctx context.Context, method string) context.Context {
				return ctx
			})
		}
	}
}

func (s *server) wait(t *testing.T, timeout time.Duration) {
	select {
	case err := <-s.startedErr:
		if err != nil {
			t.Fatal(err)
		}
	case <-time.After(timeout):
		t.Fatalf("Timed out after %v waiting for server to be ready", timeout)
	}
}

func (s *server) stop() {
	s.lis.Close()
	s.mu.Lock()
	for c := range s.conns {
		c.Close()
	}
	s.conns = nil
	s.mu.Unlock()
}

func setUp(t *testing.T, port int, maxStreams uint32, ht hType) (*server, ClientTransport) {
	return setUpWithOptions(t, port, &ServerConfig{MaxStreams: maxStreams}, ht, ConnectOptions{})
}

func setUpWithOptions(t *testing.T, port int, serverConfig *ServerConfig, ht hType, copts ConnectOptions) (*server, ClientTransport) {
	server := &server{startedErr: make(chan error, 1)}
	go server.start(t, port, serverConfig, ht)
	server.wait(t, 2*time.Second)
	addr := "localhost:" + server.port
	var (
		ct      ClientTransport
		connErr error
	)
	target := TargetInfo{
		Addr: addr,
	}
	ct, connErr = NewClientTransport(context.Background(), target, copts, 2*time.Second)
	if connErr != nil {
		t.Fatalf("failed to create transport: %v", connErr)
	}
	return server, ct
}

func setUpWithNoPingServer(t *testing.T, copts ConnectOptions, done chan net.Conn) ClientTransport {
	lis, err := net.Listen("tcp", "localhost:0")
	if err != nil {
		t.Fatalf("Failed to listen: %v", err)
	}
	// Launch a non responsive server.
	go func() {
		defer lis.Close()
		conn, err := lis.Accept()
		if err != nil {
			t.Errorf("Error at server-side while accepting: %v", err)
			close(done)
			return
		}
		done <- conn
	}()
	tr, err := NewClientTransport(context.Background(), TargetInfo{Addr: lis.Addr().String()}, copts, 2*time.Second)
	if err != nil {
		// Server clean-up.
		lis.Close()
		if conn, ok := <-done; ok {
			conn.Close()
		}
		t.Fatalf("Failed to dial: %v", err)
	}
	return tr
}

// TestInflightStreamClosing ensures that closing in-flight stream
// sends StreamError to concurrent stream reader.
func TestInflightStreamClosing(t *testing.T) {
	serverConfig := &ServerConfig{}
	server, client := setUpWithOptions(t, 0, serverConfig, suspended, ConnectOptions{})
	defer server.stop()
	defer client.Close()

	stream, err := client.NewStream(context.Background(), &CallHdr{})
	if err != nil {
		t.Fatalf("Client failed to create RPC request: %v", err)
	}

	donec := make(chan struct{})
	serr := StreamError{Desc: "client connection is closing"}
	go func() {
		defer close(donec)
		if _, err := stream.Read(make([]byte, defaultWindowSize)); err != serr {
			t.Errorf("unexpected Stream error %v, expected %v", err, serr)
		}
	}()

	// should unblock concurrent stream.Read
	client.CloseStream(stream, serr)

	// wait for stream.Read error
	timeout := time.NewTimer(5 * time.Second)
	select {
	case <-donec:
		if !timeout.Stop() {
			<-timeout.C
		}
	case <-timeout.C:
		t.Fatalf("Test timed out, expected a StreamError.")
	}
}

// TestMaxConnectionIdle tests that a server will send GoAway to a idle client.
// An idle client is one who doesn't make any RPC calls for a duration of
// MaxConnectionIdle time.
func TestMaxConnectionIdle(t *testing.T) {
	serverConfig := &ServerConfig{
		KeepaliveParams: keepalive.ServerParameters{
			MaxConnectionIdle: 2 * time.Second,
		},
	}
	server, client := setUpWithOptions(t, 0, serverConfig, suspended, ConnectOptions{})
	defer server.stop()
	defer client.Close()
	stream, err := client.NewStream(context.Background(), &CallHdr{Flush: true})
	if err != nil {
		t.Fatalf("Client failed to create RPC request: %v", err)
	}
	stream.mu.Lock()
	stream.rstStream = true
	stream.mu.Unlock()
	client.CloseStream(stream, nil)
	// wait for server to see that closed stream and max-age logic to send goaway after no new RPCs are mode
	timeout := time.NewTimer(time.Second * 4)
	select {
	case <-client.GoAway():
		if !timeout.Stop() {
			<-timeout.C
		}
	case <-timeout.C:
		t.Fatalf("Test timed out, expected a GoAway from the server.")
	}
}

// TestMaxConenctionIdleNegative tests that a server will not send GoAway to a non-idle(busy) client.
func TestMaxConnectionIdleNegative(t *testing.T) {
	serverConfig := &ServerConfig{
		KeepaliveParams: keepalive.ServerParameters{
			MaxConnectionIdle: 2 * time.Second,
		},
	}
	server, client := setUpWithOptions(t, 0, serverConfig, suspended, ConnectOptions{})
	defer server.stop()
	defer client.Close()
	_, err := client.NewStream(context.Background(), &CallHdr{Flush: true})
	if err != nil {
		t.Fatalf("Client failed to create RPC request: %v", err)
	}
	timeout := time.NewTimer(time.Second * 4)
	select {
	case <-client.GoAway():
		if !timeout.Stop() {
			<-timeout.C
		}
		t.Fatalf("A non-idle client received a GoAway.")
	case <-timeout.C:
	}

}

// TestMaxConnectionAge tests that a server will send GoAway after a duration of MaxConnectionAge.
func TestMaxConnectionAge(t *testing.T) {
	serverConfig := &ServerConfig{
		KeepaliveParams: keepalive.ServerParameters{
			MaxConnectionAge: 2 * time.Second,
		},
	}
	server, client := setUpWithOptions(t, 0, serverConfig, suspended, ConnectOptions{})
	defer server.stop()
	defer client.Close()
	_, err := client.NewStream(context.Background(), &CallHdr{})
	if err != nil {
		t.Fatalf("Client failed to create stream: %v", err)
	}
	// Wait for max-age logic to send GoAway.
	timeout := time.NewTimer(4 * time.Second)
	select {
	case <-client.GoAway():
		if !timeout.Stop() {
			<-timeout.C
		}
	case <-timeout.C:
		t.Fatalf("Test timer out, expected a GoAway from the server.")
	}
}

// TestKeepaliveServer tests that a server closes connection with a client that doesn't respond to keepalive pings.
func TestKeepaliveServer(t *testing.T) {
	serverConfig := &ServerConfig{
		KeepaliveParams: keepalive.ServerParameters{
			Time:    2 * time.Second,
			Timeout: 1 * time.Second,
		},
	}
	server, c := setUpWithOptions(t, 0, serverConfig, suspended, ConnectOptions{})
	defer server.stop()
	defer c.Close()
	client, err := net.Dial("tcp", server.lis.Addr().String())
	if err != nil {
		t.Fatalf("Failed to dial: %v", err)
	}
	defer client.Close()

	// Set read deadline on client conn so that it doesn't block forever in errorsome cases.
	client.SetDeadline(time.Now().Add(10 * time.Second))

	if n, err := client.Write(clientPreface); err != nil || n != len(clientPreface) {
		t.Fatalf("Error writing client preface; n=%v, err=%v", n, err)
	}
	framer := newFramer(client, defaultWriteBufSize, defaultReadBufSize)
	if err := framer.fr.WriteSettings(http2.Setting{}); err != nil {
		t.Fatal("Error writing settings frame:", err)
	}
	framer.writer.Flush()
	// Wait for keepalive logic to close the connection.
	time.Sleep(4 * time.Second)
	b := make([]byte, 24)
	for {
		_, err = client.Read(b)
		if err == nil {
			continue
		}
		if err != io.EOF {
			t.Fatalf("client.Read(_) = _,%v, want io.EOF", err)
		}
		break
	}
}

// TestKeepaliveServerNegative tests that a server doesn't close connection with a client that responds to keepalive pings.
func TestKeepaliveServerNegative(t *testing.T) {
	serverConfig := &ServerConfig{
		KeepaliveParams: keepalive.ServerParameters{
			Time:    2 * time.Second,
			Timeout: 1 * time.Second,
		},
	}
	server, client := setUpWithOptions(t, 0, serverConfig, suspended, ConnectOptions{})
	defer server.stop()
	defer client.Close()
	// Give keepalive logic some time by sleeping.
	time.Sleep(4 * time.Second)
	// Assert that client is still active.
	clientTr := client.(*http2Client)
	clientTr.mu.Lock()
	defer clientTr.mu.Unlock()
	if clientTr.state != reachable {
		t.Fatalf("Test failed: Expected server-client connection to be healthy.")
	}
}

func TestKeepaliveClientClosesIdleTransport(t *testing.T) {
	done := make(chan net.Conn, 1)
	tr := setUpWithNoPingServer(t, ConnectOptions{KeepaliveParams: keepalive.ClientParameters{
		Time:                2 * time.Second, // Keepalive time = 2 sec.
		Timeout:             1 * time.Second, // Keepalive timeout = 1 sec.
		PermitWithoutStream: true,            // Run keepalive even with no RPCs.
	}}, done)
	defer tr.Close()
	conn, ok := <-done
	if !ok {
		t.Fatalf("Server didn't return connection object")
	}
	defer conn.Close()
	// Sleep for keepalive to close the connection.
	time.Sleep(4 * time.Second)
	// Assert that the connection was closed.
	ct := tr.(*http2Client)
	ct.mu.Lock()
	defer ct.mu.Unlock()
	if ct.state == reachable {
		t.Fatalf("Test Failed: Expected client transport to have closed.")
	}
}

func TestKeepaliveClientStaysHealthyOnIdleTransport(t *testing.T) {
	done := make(chan net.Conn, 1)
	tr := setUpWithNoPingServer(t, ConnectOptions{KeepaliveParams: keepalive.ClientParameters{
		Time:    2 * time.Second, // Keepalive time = 2 sec.
		Timeout: 1 * time.Second, // Keepalive timeout = 1 sec.
	}}, done)
	defer tr.Close()
	conn, ok := <-done
	if !ok {
		t.Fatalf("server didn't reutrn connection object")
	}
	defer conn.Close()
	// Give keepalive some time.
	time.Sleep(4 * time.Second)
	// Assert that connections is still healthy.
	ct := tr.(*http2Client)
	ct.mu.Lock()
	defer ct.mu.Unlock()
	if ct.state != reachable {
		t.Fatalf("Test failed: Expected client transport to be healthy.")
	}
}

func TestKeepaliveClientClosesWithActiveStreams(t *testing.T) {
	done := make(chan net.Conn, 1)
	tr := setUpWithNoPingServer(t, ConnectOptions{KeepaliveParams: keepalive.ClientParameters{
		Time:    2 * time.Second, // Keepalive time = 2 sec.
		Timeout: 1 * time.Second, // Keepalive timeout = 1 sec.
	}}, done)
	defer tr.Close()
	conn, ok := <-done
	if !ok {
		t.Fatalf("Server didn't return connection object")
	}
	defer conn.Close()
	// Create a stream.
	_, err := tr.NewStream(context.Background(), &CallHdr{Flush: true})
	if err != nil {
		t.Fatalf("Failed to create a new stream: %v", err)
	}
	// Give keepalive some time.
	time.Sleep(4 * time.Second)
	// Assert that transport was closed.
	ct := tr.(*http2Client)
	ct.mu.Lock()
	defer ct.mu.Unlock()
	if ct.state == reachable {
		t.Fatalf("Test failed: Expected client transport to have closed.")
	}
}

func TestKeepaliveClientStaysHealthyWithResponsiveServer(t *testing.T) {
	s, tr := setUpWithOptions(t, 0, &ServerConfig{MaxStreams: math.MaxUint32}, normal, ConnectOptions{KeepaliveParams: keepalive.ClientParameters{
		Time:                2 * time.Second, // Keepalive time = 2 sec.
		Timeout:             1 * time.Second, // Keepalive timeout = 1 sec.
		PermitWithoutStream: true,            // Run keepalive even with no RPCs.
	}})
	defer s.stop()
	defer tr.Close()
	// Give keep alive some time.
	time.Sleep(4 * time.Second)
	// Assert that transport is healthy.
	ct := tr.(*http2Client)
	ct.mu.Lock()
	defer ct.mu.Unlock()
	if ct.state != reachable {
		t.Fatalf("Test failed: Expected client transport to be healthy.")
	}
}

func TestKeepaliveServerEnforcementWithAbusiveClientNoRPC(t *testing.T) {
	serverConfig := &ServerConfig{
		KeepalivePolicy: keepalive.EnforcementPolicy{
			MinTime: 2 * time.Second,
		},
	}
	clientOptions := ConnectOptions{
		KeepaliveParams: keepalive.ClientParameters{
			Time:                50 * time.Millisecond,
			Timeout:             50 * time.Millisecond,
			PermitWithoutStream: true,
		},
	}
	server, client := setUpWithOptions(t, 0, serverConfig, normal, clientOptions)
	defer server.stop()
	defer client.Close()

	timeout := time.NewTimer(2 * time.Second)
	select {
	case <-client.GoAway():
		if !timeout.Stop() {
			<-timeout.C
		}
	case <-timeout.C:
		t.Fatalf("Test failed: Expected a GoAway from server.")
	}
	time.Sleep(500 * time.Millisecond)
	ct := client.(*http2Client)
	ct.mu.Lock()
	defer ct.mu.Unlock()
	if ct.state == reachable {
		t.Fatalf("Test failed: Expected the connection to be closed.")
	}
}

func TestKeepaliveServerEnforcementWithAbusiveClientWithRPC(t *testing.T) {
	serverConfig := &ServerConfig{
		KeepalivePolicy: keepalive.EnforcementPolicy{
			MinTime: 2 * time.Second,
		},
	}
	clientOptions := ConnectOptions{
		KeepaliveParams: keepalive.ClientParameters{
			Time:    50 * time.Millisecond,
			Timeout: 50 * time.Millisecond,
		},
	}
	server, client := setUpWithOptions(t, 0, serverConfig, suspended, clientOptions)
	defer server.stop()
	defer client.Close()

	if _, err := client.NewStream(context.Background(), &CallHdr{Flush: true}); err != nil {
		t.Fatalf("Client failed to create stream.")
	}
	timeout := time.NewTimer(2 * time.Second)
	select {
	case <-client.GoAway():
		if !timeout.Stop() {
			<-timeout.C
		}
	case <-timeout.C:
		t.Fatalf("Test failed: Expected a GoAway from server.")
	}
	time.Sleep(500 * time.Millisecond)
	ct := client.(*http2Client)
	ct.mu.Lock()
	defer ct.mu.Unlock()
	if ct.state == reachable {
		t.Fatalf("Test failed: Expected the connection to be closed.")
	}
}

func TestKeepaliveServerEnforcementWithObeyingClientNoRPC(t *testing.T) {
	serverConfig := &ServerConfig{
		KeepalivePolicy: keepalive.EnforcementPolicy{
			MinTime:             100 * time.Millisecond,
			PermitWithoutStream: true,
		},
	}
	clientOptions := ConnectOptions{
		KeepaliveParams: keepalive.ClientParameters{
			Time:                101 * time.Millisecond,
			Timeout:             50 * time.Millisecond,
			PermitWithoutStream: true,
		},
	}
	server, client := setUpWithOptions(t, 0, serverConfig, normal, clientOptions)
	defer server.stop()
	defer client.Close()

	// Give keepalive enough time.
	time.Sleep(2 * time.Second)
	// Assert that connection is healthy.
	ct := client.(*http2Client)
	ct.mu.Lock()
	defer ct.mu.Unlock()
	if ct.state != reachable {
		t.Fatalf("Test failed: Expected connection to be healthy.")
	}
}

func TestKeepaliveServerEnforcementWithObeyingClientWithRPC(t *testing.T) {
	serverConfig := &ServerConfig{
		KeepalivePolicy: keepalive.EnforcementPolicy{
			MinTime: 100 * time.Millisecond,
		},
	}
	clientOptions := ConnectOptions{
		KeepaliveParams: keepalive.ClientParameters{
			Time:    101 * time.Millisecond,
			Timeout: 50 * time.Millisecond,
		},
	}
	server, client := setUpWithOptions(t, 0, serverConfig, suspended, clientOptions)
	defer server.stop()
	defer client.Close()

	if _, err := client.NewStream(context.Background(), &CallHdr{Flush: true}); err != nil {
		t.Fatalf("Client failed to create stream.")
	}

	// Give keepalive enough time.
	time.Sleep(2 * time.Second)
	// Assert that connection is healthy.
	ct := client.(*http2Client)
	ct.mu.Lock()
	defer ct.mu.Unlock()
	if ct.state != reachable {
		t.Fatalf("Test failed: Expected connection to be healthy.")
	}
}

func TestClientSendAndReceive(t *testing.T) {
	server, ct := setUp(t, 0, math.MaxUint32, normal)
	callHdr := &CallHdr{
		Host:   "localhost",
		Method: "foo.Small",
	}
	s1, err1 := ct.NewStream(context.Background(), callHdr)
	if err1 != nil {
		t.Fatalf("failed to open stream: %v", err1)
	}
	if s1.id != 1 {
		t.Fatalf("wrong stream id: %d", s1.id)
	}
	s2, err2 := ct.NewStream(context.Background(), callHdr)
	if err2 != nil {
		t.Fatalf("failed to open stream: %v", err2)
	}
	if s2.id != 3 {
		t.Fatalf("wrong stream id: %d", s2.id)
	}
	opts := Options{
		Last:  true,
		Delay: false,
	}
	if err := ct.Write(s1, nil, expectedRequest, &opts); err != nil && err != io.EOF {
		t.Fatalf("failed to send data: %v", err)
	}
	p := make([]byte, len(expectedResponse))
	_, recvErr := s1.Read(p)
	if recvErr != nil || !bytes.Equal(p, expectedResponse) {
		t.Fatalf("Error: %v, want <nil>; Result: %v, want %v", recvErr, p, expectedResponse)
	}
	_, recvErr = s1.Read(p)
	if recvErr != io.EOF {
		t.Fatalf("Error: %v; want <EOF>", recvErr)
	}
	ct.Close()
	server.stop()
}

func TestClientErrorNotify(t *testing.T) {
	server, ct := setUp(t, 0, math.MaxUint32, normal)
	go server.stop()
	// ct.reader should detect the error and activate ct.Error().
	<-ct.Error()
	ct.Close()
}

func performOneRPC(ct ClientTransport) {
	callHdr := &CallHdr{
		Host:   "localhost",
		Method: "foo.Small",
	}
	s, err := ct.NewStream(context.Background(), callHdr)
	if err != nil {
		return
	}
	opts := Options{
		Last:  true,
		Delay: false,
	}
	if err := ct.Write(s, []byte{}, expectedRequest, &opts); err == nil || err == io.EOF {
		time.Sleep(5 * time.Millisecond)
		// The following s.Recv()'s could error out because the
		// underlying transport is gone.
		//
		// Read response
		p := make([]byte, len(expectedResponse))
		s.Read(p)
		// Read io.EOF
		s.Read(p)
	}
}

func TestClientMix(t *testing.T) {
	s, ct := setUp(t, 0, math.MaxUint32, normal)
	go func(s *server) {
		time.Sleep(5 * time.Second)
		s.stop()
	}(s)
	go func(ct ClientTransport) {
		<-ct.Error()
		ct.Close()
	}(ct)
	for i := 0; i < 1000; i++ {
		time.Sleep(10 * time.Millisecond)
		go performOneRPC(ct)
	}
}

func TestLargeMessage(t *testing.T) {
	server, ct := setUp(t, 0, math.MaxUint32, normal)
	callHdr := &CallHdr{
		Host:   "localhost",
		Method: "foo.Large",
	}
	var wg sync.WaitGroup
	for i := 0; i < 2; i++ {
		wg.Add(1)
		go func() {
			defer wg.Done()
			s, err := ct.NewStream(context.Background(), callHdr)
			if err != nil {
				t.Errorf("%v.NewStream(_, _) = _, %v, want _, <nil>", ct, err)
			}
			if err := ct.Write(s, []byte{}, expectedRequestLarge, &Options{Last: true, Delay: false}); err != nil && err != io.EOF {
				t.Errorf("%v.Write(_, _, _) = %v, want  <nil>", ct, err)
			}
			p := make([]byte, len(expectedResponseLarge))
			if _, err := s.Read(p); err != nil || !bytes.Equal(p, expectedResponseLarge) {
				t.Errorf("s.Read(%v) = _, %v, want %v, <nil>", err, p, expectedResponse)
			}
			if _, err = s.Read(p); err != io.EOF {
				t.Errorf("Failed to complete the stream %v; want <EOF>", err)
			}
		}()
	}
	wg.Wait()
	ct.Close()
	server.stop()
}

func TestLargeMessageWithDelayRead(t *testing.T) {
	server, ct := setUp(t, 0, math.MaxUint32, delayRead)
	callHdr := &CallHdr{
		Host:   "localhost",
		Method: "foo.Large",
	}
	var wg sync.WaitGroup
	for i := 0; i < 2; i++ {
		wg.Add(1)
		go func() {
			defer wg.Done()
			s, err := ct.NewStream(context.Background(), callHdr)
			if err != nil {
				t.Errorf("%v.NewStream(_, _) = _, %v, want _, <nil>", ct, err)
			}
			if err := ct.Write(s, []byte{}, expectedRequestLarge, &Options{Last: true, Delay: false}); err != nil && err != io.EOF {
				t.Errorf("%v.Write(_, _, _) = %v, want  <nil>", ct, err)
			}
			p := make([]byte, len(expectedResponseLarge))

			// Give time to server to begin sending before client starts reading.
			time.Sleep(2 * time.Second)
			if _, err := s.Read(p); err != nil || !bytes.Equal(p, expectedResponseLarge) {
				t.Errorf("s.Read(_) = _, %v, want _, <nil>", err)
			}
			if _, err = s.Read(p); err != io.EOF {
				t.Errorf("Failed to complete the stream %v; want <EOF>", err)
			}
		}()
	}
	wg.Wait()
	ct.Close()
	server.stop()
}

func TestLargeMessageDelayWrite(t *testing.T) {
	server, ct := setUp(t, 0, math.MaxUint32, delayWrite)
	callHdr := &CallHdr{
		Host:   "localhost",
		Method: "foo.Large",
	}
	var wg sync.WaitGroup
	for i := 0; i < 2; i++ {
		wg.Add(1)
		go func() {
			defer wg.Done()
			s, err := ct.NewStream(context.Background(), callHdr)
			if err != nil {
				t.Errorf("%v.NewStream(_, _) = _, %v, want _, <nil>", ct, err)
			}

			// Give time to server to start reading before client starts sending.
			time.Sleep(2 * time.Second)
			if err := ct.Write(s, []byte{}, expectedRequestLarge, &Options{Last: true, Delay: false}); err != nil && err != io.EOF {
				t.Errorf("%v.Write(_, _, _) = %v, want  <nil>", ct, err)
			}
			p := make([]byte, len(expectedResponseLarge))
			if _, err := s.Read(p); err != nil || !bytes.Equal(p, expectedResponseLarge) {
				t.Errorf("io.ReadFull(%v) = _, %v, want %v, <nil>", err, p, expectedResponse)
			}
			if _, err = s.Read(p); err != io.EOF {
				t.Errorf("Failed to complete the stream %v; want <EOF>", err)
			}
		}()
	}
	wg.Wait()
	ct.Close()
	server.stop()
}

func TestGracefulClose(t *testing.T) {
	server, ct := setUp(t, 0, math.MaxUint32, normal)
	callHdr := &CallHdr{
		Host:   "localhost",
		Method: "foo.Small",
	}
	s, err := ct.NewStream(context.Background(), callHdr)
	if err != nil {
		t.Fatalf("%v.NewStream(_, _) = _, %v, want _, <nil>", ct, err)
	}
	if err = ct.GracefulClose(); err != nil {
		t.Fatalf("%v.GracefulClose() = %v, want <nil>", ct, err)
	}
	var wg sync.WaitGroup
	// Expect the failure for all the follow-up streams because ct has been closed gracefully.
	for i := 0; i < 100; i++ {
		wg.Add(1)
		go func() {
			defer wg.Done()
			if _, err := ct.NewStream(context.Background(), callHdr); err != errStreamDrain {
				t.Errorf("%v.NewStream(_, _) = _, %v, want _, %v", ct, err, errStreamDrain)
			}
		}()
	}
	opts := Options{
		Last:  true,
		Delay: false,
	}
	// The stream which was created before graceful close can still proceed.
	if err := ct.Write(s, nil, expectedRequest, &opts); err != nil && err != io.EOF {
		t.Fatalf("%v.Write(_, _, _) = %v, want  <nil>", ct, err)
	}
	p := make([]byte, len(expectedResponse))
	if _, err := s.Read(p); err != nil || !bytes.Equal(p, expectedResponse) {
		t.Fatalf("s.Read(%v) = _, %v, want %v, <nil>", err, p, expectedResponse)
	}
	if _, err = s.Read(p); err != io.EOF {
		t.Fatalf("Failed to complete the stream %v; want <EOF>", err)
	}
	wg.Wait()
	ct.Close()
	server.stop()
}

func TestLargeMessageSuspension(t *testing.T) {
	server, ct := setUp(t, 0, math.MaxUint32, suspended)
	callHdr := &CallHdr{
		Host:   "localhost",
		Method: "foo.Large",
	}
	// Set a long enough timeout for writing a large message out.
	ctx, cancel := context.WithTimeout(context.Background(), time.Second)
	defer cancel()
	s, err := ct.NewStream(ctx, callHdr)
	if err != nil {
		t.Fatalf("failed to open stream: %v", err)
	}
	// Write should not be done successfully due to flow control.
	msg := make([]byte, initialWindowSize*8)
	err = ct.Write(s, nil, msg, &Options{Last: true, Delay: false})
	expectedErr := streamErrorf(codes.DeadlineExceeded, "%v", context.DeadlineExceeded)
	if err != expectedErr {
		t.Fatalf("Write got %v, want %v", err, expectedErr)
	}
	ct.Close()
	server.stop()
}

func TestMaxStreams(t *testing.T) {
	server, ct := setUp(t, 0, 1, suspended)
	callHdr := &CallHdr{
		Host:   "localhost",
		Method: "foo.Large",
	}
	// Have a pending stream which takes all streams quota.
	s, err := ct.NewStream(context.Background(), callHdr)
	if err != nil {
		t.Fatalf("Failed to open stream: %v", err)
	}
	cc, ok := ct.(*http2Client)
	if !ok {
		t.Fatalf("Failed to convert %v to *http2Client", ct)
	}
	done := make(chan struct{})
	ch := make(chan int)
	ready := make(chan struct{})
	go func() {
		for {
			select {
			case <-time.After(5 * time.Millisecond):
				select {
				case ch <- 0:
				case <-ready:
					return
				}
			case <-time.After(5 * time.Second):
				close(done)
				return
			case <-ready:
				return
			}
		}
	}()
<<<<<<< HEAD
	var failureReason string
=======
>>>>>>> f1d5bec3
	// Test these conditions untill they pass or
	// we reach the deadline (failure case).
	for {
		select {
		case <-ch:
		case <-done:
<<<<<<< HEAD
			t.Fatalf(failureReason)
		}
		select {
		case q := <-cc.streamsQuota.acquire():
			failureReason = "streamsQuota.acquire() becomes readable mistakenly."
			cc.streamsQuota.add(q)
		default:
			cc.streamsQuota.mu.Lock()
			quota := cc.streamsQuota.quota
			cc.streamsQuota.mu.Unlock()
			if quota != 0 {
				failureReason = "streamsQuota.quota got non-zero quota mistakenly."
			} else {
				failureReason = ""
			}
		}
		if failureReason == "" {
=======
			t.Fatalf("streamsQuota.quota shouldn't be non-zero.")
		}
		cc.streamsQuota.mu.Lock()
		sq := cc.streamsQuota.quota
		cc.streamsQuota.mu.Unlock()
		if sq == 0 {
>>>>>>> f1d5bec3
			break
		}
	}
	close(ready)
	// Close the pending stream so that the streams quota becomes available for the next new stream.
	ct.CloseStream(s, nil)
	cc.streamsQuota.mu.Lock()
	i := cc.streamsQuota.quota
	cc.streamsQuota.mu.Unlock()
	if i != 1 {
		t.Fatalf("streamsQuota is  %d, want 1.", i)
	}
	if _, err := ct.NewStream(context.Background(), callHdr); err != nil {
		t.Fatalf("Failed to open stream: %v", err)
	}
	ct.Close()
	server.stop()
}

func TestServerContextCanceledOnClosedConnection(t *testing.T) {
	server, ct := setUp(t, 0, math.MaxUint32, suspended)
	callHdr := &CallHdr{
		Host:   "localhost",
		Method: "foo",
	}
	var sc *http2Server
	// Wait until the server transport is setup.
	for {
		server.mu.Lock()
		if len(server.conns) == 0 {
			server.mu.Unlock()
			time.Sleep(time.Millisecond)
			continue
		}
		for k := range server.conns {
			var ok bool
			sc, ok = k.(*http2Server)
			if !ok {
				t.Fatalf("Failed to convert %v to *http2Server", k)
			}
		}
		server.mu.Unlock()
		break
	}
	cc, ok := ct.(*http2Client)
	if !ok {
		t.Fatalf("Failed to convert %v to *http2Client", ct)
	}
	s, err := ct.NewStream(context.Background(), callHdr)
	if err != nil {
		t.Fatalf("Failed to open stream: %v", err)
	}
	cc.controlBuf.put(&dataFrame{s.id, false, make([]byte, http2MaxFrameLen), func() {}})
	// Loop until the server side stream is created.
	var ss *Stream
	for {
		time.Sleep(time.Second)
		sc.mu.Lock()
		if len(sc.activeStreams) == 0 {
			sc.mu.Unlock()
			continue
		}
		ss = sc.activeStreams[s.id]
		sc.mu.Unlock()
		break
	}
	cc.Close()
	select {
	case <-ss.Context().Done():
		if ss.Context().Err() != context.Canceled {
			t.Fatalf("ss.Context().Err() got %v, want %v", ss.Context().Err(), context.Canceled)
		}
	case <-time.After(5 * time.Second):
		t.Fatalf("Failed to cancel the context of the sever side stream.")
	}
	server.stop()
}

func TestClientConnDecoupledFromApplicationRead(t *testing.T) {
	connectOptions := ConnectOptions{
		InitialWindowSize:     defaultWindowSize,
		InitialConnWindowSize: defaultWindowSize,
	}
	server, client := setUpWithOptions(t, 0, &ServerConfig{}, notifyCall, connectOptions)
	defer server.stop()
	defer client.Close()

	waitWhileTrue(t, func() (bool, error) {
		server.mu.Lock()
		defer server.mu.Unlock()

		if len(server.conns) == 0 {
			return true, fmt.Errorf("timed-out while waiting for connection to be created on the server")
		}
		return false, nil
	})

	var st *http2Server
	server.mu.Lock()
	for k := range server.conns {
		st = k.(*http2Server)
	}
	notifyChan := make(chan struct{})
	server.h.notify = notifyChan
	server.mu.Unlock()
	cstream1, err := client.NewStream(context.Background(), &CallHdr{Flush: true})
	if err != nil {
		t.Fatalf("Client failed to create first stream. Err: %v", err)
	}

	<-notifyChan
	var sstream1 *Stream
	// Access stream on the server.
	st.mu.Lock()
	for _, v := range st.activeStreams {
		if v.id == cstream1.id {
			sstream1 = v
		}
	}
	st.mu.Unlock()
	if sstream1 == nil {
		t.Fatalf("Didn't find stream corresponding to client cstream.id: %v on the server", cstream1.id)
	}
	// Exhaust client's connection window.
	if err := st.Write(sstream1, []byte{}, make([]byte, defaultWindowSize), &Options{}); err != nil {
		t.Fatalf("Server failed to write data. Err: %v", err)
	}
	notifyChan = make(chan struct{})
	server.mu.Lock()
	server.h.notify = notifyChan
	server.mu.Unlock()
	// Create another stream on client.
	cstream2, err := client.NewStream(context.Background(), &CallHdr{Flush: true})
	if err != nil {
		t.Fatalf("Client failed to create second stream. Err: %v", err)
	}
	<-notifyChan
	var sstream2 *Stream
	st.mu.Lock()
	for _, v := range st.activeStreams {
		if v.id == cstream2.id {
			sstream2 = v
		}
	}
	st.mu.Unlock()
	if sstream2 == nil {
		t.Fatalf("Didn't find stream corresponding to client cstream.id: %v on the server", cstream2.id)
	}
	// Server should be able to send data on the new stream, even though the client hasn't read anything on the first stream.
	if err := st.Write(sstream2, []byte{}, make([]byte, defaultWindowSize), &Options{}); err != nil {
		t.Fatalf("Server failed to write data. Err: %v", err)
	}

	// Client should be able to read data on second stream.
	if _, err := cstream2.Read(make([]byte, defaultWindowSize)); err != nil {
		t.Fatalf("_.Read(_) = _, %v, want _, <nil>", err)
	}

	// Client should be able to read data on first stream.
	if _, err := cstream1.Read(make([]byte, defaultWindowSize)); err != nil {
		t.Fatalf("_.Read(_) = _, %v, want _, <nil>", err)
	}
}

func TestServerConnDecoupledFromApplicationRead(t *testing.T) {
	serverConfig := &ServerConfig{
		InitialWindowSize:     defaultWindowSize,
		InitialConnWindowSize: defaultWindowSize,
	}
	server, client := setUpWithOptions(t, 0, serverConfig, suspended, ConnectOptions{})
	defer server.stop()
	defer client.Close()
	waitWhileTrue(t, func() (bool, error) {
		server.mu.Lock()
		defer server.mu.Unlock()

		if len(server.conns) == 0 {
			return true, fmt.Errorf("timed-out while waiting for connection to be created on the server")
		}
		return false, nil
	})
	var st *http2Server
	server.mu.Lock()
	for k := range server.conns {
		st = k.(*http2Server)
	}
	server.mu.Unlock()
	cstream1, err := client.NewStream(context.Background(), &CallHdr{Flush: true})
	if err != nil {
		t.Fatalf("Failed to create 1st stream. Err: %v", err)
	}
	// Exhaust server's connection window.
	if err := client.Write(cstream1, nil, make([]byte, defaultWindowSize), &Options{Last: true}); err != nil {
		t.Fatalf("Client failed to write data. Err: %v", err)
	}
	//Client should be able to create another stream and send data on it.
	cstream2, err := client.NewStream(context.Background(), &CallHdr{Flush: true})
	if err != nil {
		t.Fatalf("Failed to create 2nd stream. Err: %v", err)
	}
	if err := client.Write(cstream2, nil, make([]byte, defaultWindowSize), &Options{}); err != nil {
		t.Fatalf("Client failed to write data. Err: %v", err)
	}
	// Get the streams on server.
	waitWhileTrue(t, func() (bool, error) {
		st.mu.Lock()
		defer st.mu.Unlock()

		if len(st.activeStreams) != 2 {
			return true, fmt.Errorf("timed-out while waiting for server to have created the streams")
		}
		return false, nil
	})
	var sstream1 *Stream
	st.mu.Lock()
	for _, v := range st.activeStreams {
		if v.id == 1 {
			sstream1 = v
		}
	}
	st.mu.Unlock()
	// Trying to write more on a max-ed out stream should result in a RST_STREAM from the server.
	ct := client.(*http2Client)
	ct.controlBuf.put(&dataFrame{cstream2.id, true, make([]byte, 1), func() {}})
	code := http2ErrConvTab[http2.ErrCodeFlowControl]
	waitWhileTrue(t, func() (bool, error) {
		cstream2.mu.Lock()
		defer cstream2.mu.Unlock()
		if cstream2.status.Code() != code {
			return true, fmt.Errorf("want code = %v, got %v", code, cstream2.status.Code())
		}
		return false, nil
	})
	// Reading from the stream on server should succeed.
	if _, err := sstream1.Read(make([]byte, defaultWindowSize)); err != nil {
		t.Fatalf("_.Read(_) = %v, want <nil>", err)
	}

	if _, err := sstream1.Read(make([]byte, 1)); err != io.EOF {
		t.Fatalf("_.Read(_) = %v, want io.EOF", err)
	}

}

func TestServerWithMisbehavedClient(t *testing.T) {
	server, ct := setUp(t, 0, math.MaxUint32, suspended)
	callHdr := &CallHdr{
		Host:   "localhost",
		Method: "foo",
	}
	var sc *http2Server
	// Wait until the server transport is setup.
	for {
		server.mu.Lock()
		if len(server.conns) == 0 {
			server.mu.Unlock()
			time.Sleep(time.Millisecond)
			continue
		}
		for k := range server.conns {
			var ok bool
			sc, ok = k.(*http2Server)
			if !ok {
				t.Fatalf("Failed to convert %v to *http2Server", k)
			}
		}
		server.mu.Unlock()
		break
	}
	cc, ok := ct.(*http2Client)
	if !ok {
		t.Fatalf("Failed to convert %v to *http2Client", ct)
	}
	// Test server behavior for violation of stream flow control window size restriction.
	s, err := ct.NewStream(context.Background(), callHdr)
	if err != nil {
		t.Fatalf("Failed to open stream: %v", err)
	}
	var sent int
	// Drain the stream flow control window
	cc.controlBuf.put(&dataFrame{s.id, false, make([]byte, http2MaxFrameLen), func() {}})
	sent += http2MaxFrameLen
	// Wait until the server creates the corresponding stream and receive some data.
	var ss *Stream
	for {
		time.Sleep(time.Millisecond)
		sc.mu.Lock()
		if len(sc.activeStreams) == 0 {
			sc.mu.Unlock()
			continue
		}
		ss = sc.activeStreams[s.id]
		sc.mu.Unlock()
		ss.fc.mu.Lock()
		if ss.fc.pendingData > 0 {
			ss.fc.mu.Unlock()
			break
		}
		ss.fc.mu.Unlock()
	}
	if ss.fc.pendingData != http2MaxFrameLen || ss.fc.pendingUpdate != 0 || sc.fc.pendingData != 0 || sc.fc.pendingUpdate != 0 {
		t.Fatalf("Server mistakenly updates inbound flow control params: got %d, %d, %d, %d; want %d, %d, %d, %d", ss.fc.pendingData, ss.fc.pendingUpdate, sc.fc.pendingData, sc.fc.pendingUpdate, http2MaxFrameLen, 0, 0, 0)
	}
	// Keep sending until the server inbound window is drained for that stream.
	for sent <= initialWindowSize {
		cc.controlBuf.put(&dataFrame{s.id, false, make([]byte, 1), func() {}})
		sent++
	}
	// Server sent a resetStream for s already.
	code := http2ErrConvTab[http2.ErrCodeFlowControl]
	if _, err := s.Read(make([]byte, 1)); err != io.EOF {
		t.Fatalf("%v got err %v want <EOF>", s, err)
	}
	if s.status.Code() != code {
		t.Fatalf("%v got status %v; want Code=%v", s, s.status, code)
	}

	ct.CloseStream(s, nil)
	ct.Close()
	server.stop()
}

func TestClientWithMisbehavedServer(t *testing.T) {
	// Turn off BDP estimation so that the server can
	// violate stream window.
	connectOptions := ConnectOptions{
		InitialWindowSize: initialWindowSize,
	}
	server, ct := setUpWithOptions(t, 0, &ServerConfig{}, misbehaved, connectOptions)
	callHdr := &CallHdr{
		Host:   "localhost",
		Method: "foo.Stream",
	}
	conn, ok := ct.(*http2Client)
	if !ok {
		t.Fatalf("Failed to convert %v to *http2Client", ct)
	}
	// Test the logic for the violation of stream flow control window size restriction.
	s, err := ct.NewStream(context.Background(), callHdr)
	if err != nil {
		t.Fatalf("Failed to open stream: %v", err)
	}
	d := make([]byte, 1)
	if err := ct.Write(s, nil, d, &Options{Last: true, Delay: false}); err != nil && err != io.EOF {
		t.Fatalf("Failed to write: %v", err)
	}
	// Read without window update.
	for {
		p := make([]byte, http2MaxFrameLen)
		if _, err = s.trReader.(*transportReader).reader.Read(p); err != nil {
			break
		}
	}
	if s.fc.pendingData <= initialWindowSize || s.fc.pendingUpdate != 0 || conn.fc.pendingData != 0 || conn.fc.pendingUpdate != 0 {
		t.Fatalf("Client mistakenly updates inbound flow control params: got %d, %d, %d, %d; want >%d, %d, %d, >%d", s.fc.pendingData, s.fc.pendingUpdate, conn.fc.pendingData, conn.fc.pendingUpdate, initialWindowSize, 0, 0, 0)
	}

	if err != io.EOF {
		t.Fatalf("Got err %v, want <EOF>", err)
	}
	if s.status.Code() != codes.Internal {
		t.Fatalf("Got s.status %v, want s.status.Code()=Internal", s.status)
	}

	conn.CloseStream(s, err)
	ct.Close()
	server.stop()
}

var encodingTestStatus = status.New(codes.Internal, "\n")

func TestEncodingRequiredStatus(t *testing.T) {
	server, ct := setUp(t, 0, math.MaxUint32, encodingRequiredStatus)
	callHdr := &CallHdr{
		Host:   "localhost",
		Method: "foo",
	}
	s, err := ct.NewStream(context.Background(), callHdr)
	if err != nil {
		return
	}
	opts := Options{
		Last:  true,
		Delay: false,
	}
	if err := ct.Write(s, nil, expectedRequest, &opts); err != nil && err != io.EOF {
		t.Fatalf("Failed to write the request: %v", err)
	}
	p := make([]byte, http2MaxFrameLen)
	if _, err := s.trReader.(*transportReader).Read(p); err != io.EOF {
		t.Fatalf("Read got error %v, want %v", err, io.EOF)
	}
	if !reflect.DeepEqual(s.Status(), encodingTestStatus) {
		t.Fatalf("stream with status %v, want %v", s.Status(), encodingTestStatus)
	}
	ct.Close()
	server.stop()
}

func TestInvalidHeaderField(t *testing.T) {
	server, ct := setUp(t, 0, math.MaxUint32, invalidHeaderField)
	callHdr := &CallHdr{
		Host:   "localhost",
		Method: "foo",
	}
	s, err := ct.NewStream(context.Background(), callHdr)
	if err != nil {
		return
	}
	opts := Options{
		Last:  true,
		Delay: false,
	}
	if err := ct.Write(s, nil, expectedRequest, &opts); err != nil && err != io.EOF {
		t.Fatalf("Failed to write the request: %v", err)
	}
	p := make([]byte, http2MaxFrameLen)
	_, err = s.trReader.(*transportReader).Read(p)
	if se, ok := err.(StreamError); !ok || se.Code != codes.FailedPrecondition || !strings.Contains(err.Error(), expectedInvalidHeaderField) {
		t.Fatalf("Read got error %v, want error with code %s and contains %q", err, codes.FailedPrecondition, expectedInvalidHeaderField)
	}
	ct.Close()
	server.stop()
}

func TestStreamContext(t *testing.T) {
	expectedStream := &Stream{}
	ctx := newContextWithStream(context.Background(), expectedStream)
	s, ok := StreamFromContext(ctx)
	if !ok || expectedStream != s {
		t.Fatalf("GetStreamFromContext(%v) = %v, %t, want: %v, true", ctx, s, ok, expectedStream)
	}
}

func TestIsReservedHeader(t *testing.T) {
	tests := []struct {
		h    string
		want bool
	}{
		{"", false}, // but should be rejected earlier
		{"foo", false},
		{"content-type", true},
		{"grpc-message-type", true},
		{"grpc-encoding", true},
		{"grpc-message", true},
		{"grpc-status", true},
		{"grpc-timeout", true},
		{"te", true},
	}
	for _, tt := range tests {
		got := isReservedHeader(tt.h)
		if got != tt.want {
			t.Errorf("isReservedHeader(%q) = %v; want %v", tt.h, got, tt.want)
		}
	}
}

func TestContextErr(t *testing.T) {
	for _, test := range []struct {
		// input
		errIn error
		// outputs
		errOut StreamError
	}{
		{context.DeadlineExceeded, StreamError{codes.DeadlineExceeded, context.DeadlineExceeded.Error()}},
		{context.Canceled, StreamError{codes.Canceled, context.Canceled.Error()}},
	} {
		err := ContextErr(test.errIn)
		if err != test.errOut {
			t.Fatalf("ContextErr{%v} = %v \nwant %v", test.errIn, err, test.errOut)
		}
	}
}

func max(a, b int32) int32 {
	if a > b {
		return a
	}
	return b
}

type windowSizeConfig struct {
	serverStream int32
	serverConn   int32
	clientStream int32
	clientConn   int32
}

func TestAccountCheckWindowSizeWithLargeWindow(t *testing.T) {
	wc := windowSizeConfig{
		serverStream: 10 * 1024 * 1024,
		serverConn:   12 * 1024 * 1024,
		clientStream: 6 * 1024 * 1024,
		clientConn:   8 * 1024 * 1024,
	}
	testAccountCheckWindowSize(t, wc)
}

func TestAccountCheckWindowSizeWithSmallWindow(t *testing.T) {
	wc := windowSizeConfig{
		serverStream: defaultWindowSize,
		// Note this is smaller than initialConnWindowSize which is the current default.
		serverConn:   defaultWindowSize,
		clientStream: defaultWindowSize,
		clientConn:   defaultWindowSize,
	}
	testAccountCheckWindowSize(t, wc)
}

func testAccountCheckWindowSize(t *testing.T, wc windowSizeConfig) {
	serverConfig := &ServerConfig{
		InitialWindowSize:     wc.serverStream,
		InitialConnWindowSize: wc.serverConn,
	}
	connectOptions := ConnectOptions{
		InitialWindowSize:     wc.clientStream,
		InitialConnWindowSize: wc.clientConn,
	}
	server, client := setUpWithOptions(t, 0, serverConfig, suspended, connectOptions)
	defer server.stop()
	defer client.Close()

	// Wait for server conns to be populated with new server transport.
	waitWhileTrue(t, func() (bool, error) {
		server.mu.Lock()
		defer server.mu.Unlock()
		if len(server.conns) == 0 {
			return true, fmt.Errorf("timed out waiting for server transport to be created")
		}
		return false, nil
	})
	var st *http2Server
	server.mu.Lock()
	for k := range server.conns {
		st = k.(*http2Server)
	}
	server.mu.Unlock()
	ct := client.(*http2Client)
	cstream, err := client.NewStream(context.Background(), &CallHdr{Flush: true})
	if err != nil {
		t.Fatalf("Failed to create stream. Err: %v", err)
	}
	// Wait for server to receive headers.
	waitWhileTrue(t, func() (bool, error) {
		st.mu.Lock()
		defer st.mu.Unlock()
		if len(st.activeStreams) == 0 {
			return true, fmt.Errorf("timed out waiting for server to receive headers")
		}
		return false, nil
	})
	// Sleeping to make sure the settings are applied in case of negative test.
	time.Sleep(time.Second)

	waitWhileTrue(t, func() (bool, error) {
		st.fc.mu.Lock()
		lim := st.fc.limit
		st.fc.mu.Unlock()
		if lim != uint32(serverConfig.InitialConnWindowSize) {
			return true, fmt.Errorf("Server transport flow control window size: got %v, want %v", lim, serverConfig.InitialConnWindowSize)
		}
		return false, nil
	})

	ctx, cancel := context.WithTimeout(context.Background(), time.Second)
	serverSendQuota, _, err := st.sendQuotaPool.get(math.MaxInt32, waiters{
		ctx:    ctx,
		tctx:   st.ctx,
		done:   nil,
		goAway: nil,
	})
	if err != nil {
		t.Fatalf("Error while acquiring sendQuota on server. Err: %v", err)
	}
	cancel()
	st.sendQuotaPool.add(serverSendQuota)
	if serverSendQuota != int(connectOptions.InitialConnWindowSize) {
		t.Fatalf("Server send quota(%v) not equal to client's window size(%v) on conn.", serverSendQuota, connectOptions.InitialConnWindowSize)
	}
	st.mu.Lock()
	ssq := st.streamSendQuota
	st.mu.Unlock()
	if ssq != uint32(connectOptions.InitialWindowSize) {
		t.Fatalf("Server stream send quota(%v) not equal to client's window size(%v) on stream.", ssq, connectOptions.InitialWindowSize)
	}
	ct.fc.mu.Lock()
	limit := ct.fc.limit
	ct.fc.mu.Unlock()
	if limit != uint32(connectOptions.InitialConnWindowSize) {
		t.Fatalf("Client transport flow control window size is %v, want %v", limit, connectOptions.InitialConnWindowSize)
	}
	ctx, cancel = context.WithTimeout(context.Background(), time.Second)
	clientSendQuota, _, err := ct.sendQuotaPool.get(math.MaxInt32, waiters{
		ctx:    ctx,
		tctx:   ct.ctx,
		done:   nil,
		goAway: nil,
	})
	if err != nil {
		t.Fatalf("Error while acquiring sendQuota on client. Err: %v", err)
	}
	cancel()
	ct.sendQuotaPool.add(clientSendQuota)
	if clientSendQuota != int(serverConfig.InitialConnWindowSize) {
		t.Fatalf("Client send quota(%v) not equal to server's window size(%v) on conn.", clientSendQuota, serverConfig.InitialConnWindowSize)
	}
	ct.mu.Lock()
	ssq = ct.streamSendQuota
	ct.mu.Unlock()
	if ssq != uint32(serverConfig.InitialWindowSize) {
		t.Fatalf("Client stream send quota(%v) not equal to server's window size(%v) on stream.", ssq, serverConfig.InitialWindowSize)
	}
	cstream.fc.mu.Lock()
	limit = cstream.fc.limit
	cstream.fc.mu.Unlock()
	if limit != uint32(connectOptions.InitialWindowSize) {
		t.Fatalf("Client stream flow control window size is %v, want %v", limit, connectOptions.InitialWindowSize)
	}
	var sstream *Stream
	st.mu.Lock()
	for _, v := range st.activeStreams {
		sstream = v
	}
	st.mu.Unlock()
	sstream.fc.mu.Lock()
	limit = sstream.fc.limit
	sstream.fc.mu.Unlock()
	if limit != uint32(serverConfig.InitialWindowSize) {
		t.Fatalf("Server stream flow control window size is %v, want %v", limit, serverConfig.InitialWindowSize)
	}
}

// Check accounting on both sides after sending and receiving large messages.
func TestAccountCheckExpandingWindow(t *testing.T) {
	server, client := setUp(t, 0, 0, pingpong)
	defer server.stop()
	defer client.Close()
	waitWhileTrue(t, func() (bool, error) {
		server.mu.Lock()
		defer server.mu.Unlock()
		if len(server.conns) == 0 {
			return true, fmt.Errorf("timed out while waiting for server transport to be created")
		}
		return false, nil
	})
	var st *http2Server
	server.mu.Lock()
	for k := range server.conns {
		st = k.(*http2Server)
	}
	server.mu.Unlock()
	ct := client.(*http2Client)
	cstream, err := client.NewStream(context.Background(), &CallHdr{Flush: true})
	if err != nil {
		t.Fatalf("Failed to create stream. Err: %v", err)
	}

	msgSize := 65535 * 16 * 2
	msg := make([]byte, msgSize)
	buf := make([]byte, msgSize+5)
	buf[0] = byte(0)
	binary.BigEndian.PutUint32(buf[1:], uint32(msgSize))
	copy(buf[5:], msg)
	opts := Options{}
	header := make([]byte, 5)
	for i := 1; i <= 10; i++ {
		if err := ct.Write(cstream, nil, buf, &opts); err != nil {
			t.Fatalf("Error on client while writing message: %v", err)
		}
		if _, err := cstream.Read(header); err != nil {
			t.Fatalf("Error on client while reading data frame header: %v", err)
		}
		sz := binary.BigEndian.Uint32(header[1:])
		recvMsg := make([]byte, int(sz))
		if _, err := cstream.Read(recvMsg); err != nil {
			t.Fatalf("Error on client while reading data: %v", err)
		}
		if len(recvMsg) != len(msg) {
			t.Fatalf("Length of message received by client: %v, want: %v", len(recvMsg), len(msg))
		}
	}
	defer func() {
		ct.Write(cstream, nil, nil, &Options{Last: true}) // Close the stream.
		if _, err := cstream.Read(header); err != io.EOF {
			t.Fatalf("Client expected an EOF from the server. Got: %v", err)
		}
	}()
	var sstream *Stream
	st.mu.Lock()
	for _, v := range st.activeStreams {
		sstream = v
	}
	st.mu.Unlock()

	waitWhileTrue(t, func() (bool, error) {
		// Check that pendingData and delta on flow control windows on both sides are 0.
		cstream.fc.mu.Lock()
		if cstream.fc.delta != 0 {
			cstream.fc.mu.Unlock()
			return true, fmt.Errorf("delta on flow control window of client stream is non-zero")
		}
		if cstream.fc.pendingData != 0 {
			cstream.fc.mu.Unlock()
			return true, fmt.Errorf("pendingData on flow control window of client stream is non-zero")
		}
		cstream.fc.mu.Unlock()
		sstream.fc.mu.Lock()
		if sstream.fc.delta != 0 {
			sstream.fc.mu.Unlock()
			return true, fmt.Errorf("delta on flow control window of server stream is non-zero")
		}
		if sstream.fc.pendingData != 0 {
			sstream.fc.mu.Unlock()
			return true, fmt.Errorf("pendingData on flow control window of sercer stream is non-zero")
		}
		sstream.fc.mu.Unlock()
		ct.fc.mu.Lock()
		if ct.fc.delta != 0 {
			ct.fc.mu.Unlock()
			return true, fmt.Errorf("delta on flow control window of client transport is non-zero")
		}
		if ct.fc.pendingData != 0 {
			ct.fc.mu.Unlock()
			return true, fmt.Errorf("pendingData on flow control window of client transport is non-zero")
		}
		ct.fc.mu.Unlock()
		st.fc.mu.Lock()
		if st.fc.delta != 0 {
			st.fc.mu.Unlock()
			return true, fmt.Errorf("delta on flow control window of server transport is non-zero")
		}
		if st.fc.pendingData != 0 {
			st.fc.mu.Unlock()
			return true, fmt.Errorf("pendingData on flow control window of server transport is non-zero")
		}
		st.fc.mu.Unlock()

		// Check flow conrtrol window on client stream is equal to out flow on server stream.
		ctx, cancel := context.WithTimeout(context.Background(), time.Second)
		serverStreamSendQuota, _, err := sstream.sendQuotaPool.get(math.MaxInt32, waiters{
			ctx:    ctx,
			tctx:   context.Background(),
			done:   nil,
			goAway: nil,
		})
		cancel()
		if err != nil {
			return true, fmt.Errorf("error while acquiring server stream send quota. Err: %v", err)
		}
		sstream.sendQuotaPool.add(serverStreamSendQuota)
		cstream.fc.mu.Lock()
		clientEst := cstream.fc.limit - cstream.fc.pendingUpdate
		cstream.fc.mu.Unlock()
		if uint32(serverStreamSendQuota) != clientEst {
			return true, fmt.Errorf("server stream outflow: %v, estimated by client: %v", serverStreamSendQuota, clientEst)
		}

		// Check flow control window on server stream is equal to out flow on client stream.
		ctx, cancel = context.WithTimeout(context.Background(), time.Second)
		clientStreamSendQuota, _, err := cstream.sendQuotaPool.get(math.MaxInt32, waiters{
			ctx:    ctx,
			tctx:   context.Background(),
			done:   nil,
			goAway: nil,
		})
		cancel()
		if err != nil {
			return true, fmt.Errorf("error while acquiring client stream send quota. Err: %v", err)
		}
		cstream.sendQuotaPool.add(clientStreamSendQuota)
		sstream.fc.mu.Lock()
		serverEst := sstream.fc.limit - sstream.fc.pendingUpdate
		sstream.fc.mu.Unlock()
		if uint32(clientStreamSendQuota) != serverEst {
			return true, fmt.Errorf("client stream outflow: %v. estimated by server: %v", clientStreamSendQuota, serverEst)
		}

		// Check flow control window on client transport is equal to out flow of server transport.
		ctx, cancel = context.WithTimeout(context.Background(), time.Second)
		serverTrSendQuota, _, err := st.sendQuotaPool.get(math.MaxInt32, waiters{
			ctx:    ctx,
			tctx:   st.ctx,
			done:   nil,
			goAway: nil,
		})
		cancel()
		if err != nil {
			return true, fmt.Errorf("error while acquring server transport send quota. Err: %v", err)
		}
		st.sendQuotaPool.add(serverTrSendQuota)
		ct.fc.mu.Lock()
		clientEst = ct.fc.limit - ct.fc.pendingUpdate
		ct.fc.mu.Unlock()
		if uint32(serverTrSendQuota) != clientEst {
			return true, fmt.Errorf("server transport outflow: %v, estimated by client: %v", serverTrSendQuota, clientEst)
		}

		// Check flow control window on server transport is equal to out flow of client transport.
		ctx, cancel = context.WithTimeout(context.Background(), time.Second)
		clientTrSendQuota, _, err := ct.sendQuotaPool.get(math.MaxInt32, waiters{
			ctx:    ctx,
			tctx:   ct.ctx,
			done:   nil,
			goAway: nil,
		})
		cancel()
		if err != nil {
			return true, fmt.Errorf("error while acquiring client transport send quota. Err: %v", err)
		}
		ct.sendQuotaPool.add(clientTrSendQuota)
		st.fc.mu.Lock()
		serverEst = st.fc.limit - st.fc.pendingUpdate
		st.fc.mu.Unlock()
		if uint32(clientTrSendQuota) != serverEst {
			return true, fmt.Errorf("client transport outflow: %v, estimated by client: %v", clientTrSendQuota, serverEst)
		}

		return false, nil
	})

}

func waitWhileTrue(t *testing.T, condition func() (bool, error)) {
	var (
		wait bool
		err  error
	)
	timer := time.NewTimer(time.Second * 5)
	for {
		wait, err = condition()
		if wait {
			select {
			case <-timer.C:
				t.Fatalf(err.Error())
			default:
				time.Sleep(50 * time.Millisecond)
				continue
			}
		}
		if !timer.Stop() {
			<-timer.C
		}
		break
	}
}

// A function of type writeHeaders writes out
// http status with the given stream ID using the given framer.
type writeHeaders func(*http2.Framer, uint32, int) error

func writeOneHeader(framer *http2.Framer, sid uint32, httpStatus int) error {
	var buf bytes.Buffer
	henc := hpack.NewEncoder(&buf)
	henc.WriteField(hpack.HeaderField{Name: ":status", Value: fmt.Sprint(httpStatus)})
	return framer.WriteHeaders(http2.HeadersFrameParam{
		StreamID:      sid,
		BlockFragment: buf.Bytes(),
		EndStream:     true,
		EndHeaders:    true,
	})
}

func writeTwoHeaders(framer *http2.Framer, sid uint32, httpStatus int) error {
	var buf bytes.Buffer
	henc := hpack.NewEncoder(&buf)
	henc.WriteField(hpack.HeaderField{
		Name:  ":status",
		Value: fmt.Sprint(http.StatusOK),
	})
	if err := framer.WriteHeaders(http2.HeadersFrameParam{
		StreamID:      sid,
		BlockFragment: buf.Bytes(),
		EndHeaders:    true,
	}); err != nil {
		return err
	}
	buf.Reset()
	henc.WriteField(hpack.HeaderField{
		Name:  ":status",
		Value: fmt.Sprint(httpStatus),
	})
	return framer.WriteHeaders(http2.HeadersFrameParam{
		StreamID:      sid,
		BlockFragment: buf.Bytes(),
		EndStream:     true,
		EndHeaders:    true,
	})
}

type httpServer struct {
	conn       net.Conn
	httpStatus int
	wh         writeHeaders
}

func (s *httpServer) start(t *testing.T, lis net.Listener) {
	// Launch an HTTP server to send back header with httpStatus.
	go func() {
		var err error
		s.conn, err = lis.Accept()
		if err != nil {
			t.Errorf("Error accepting connection: %v", err)
			return
		}
		defer s.conn.Close()
		// Read preface sent by client.
		if _, err = io.ReadFull(s.conn, make([]byte, len(http2.ClientPreface))); err != nil {
			t.Errorf("Error at server-side while reading preface from cleint. Err: %v", err)
			return
		}
		reader := bufio.NewReaderSize(s.conn, defaultWriteBufSize)
		writer := bufio.NewWriterSize(s.conn, defaultReadBufSize)
		framer := http2.NewFramer(writer, reader)
		if err = framer.WriteSettingsAck(); err != nil {
			t.Errorf("Error at server-side while sending Settings ack. Err: %v", err)
			return
		}
		var sid uint32
		// Read frames until a header is received.
		for {
			frame, err := framer.ReadFrame()
			if err != nil {
				t.Errorf("Error at server-side while reading frame. Err: %v", err)
				return
			}
			if hframe, ok := frame.(*http2.HeadersFrame); ok {
				sid = hframe.Header().StreamID
				break
			}
		}
		if err = s.wh(framer, sid, s.httpStatus); err != nil {
			t.Errorf("Error at server-side while writing headers. Err: %v", err)
			return
		}
		writer.Flush()
	}()
}

func (s *httpServer) cleanUp() {
	if s.conn != nil {
		s.conn.Close()
	}
}

func setUpHTTPStatusTest(t *testing.T, httpStatus int, wh writeHeaders) (stream *Stream, cleanUp func()) {
	var (
		err    error
		lis    net.Listener
		server *httpServer
		client ClientTransport
	)
	cleanUp = func() {
		if lis != nil {
			lis.Close()
		}
		if server != nil {
			server.cleanUp()
		}
		if client != nil {
			client.Close()
		}
	}
	defer func() {
		if err != nil {
			cleanUp()
		}
	}()
	lis, err = net.Listen("tcp", "localhost:0")
	if err != nil {
		t.Fatalf("Failed to listen. Err: %v", err)
	}
	server = &httpServer{
		httpStatus: httpStatus,
		wh:         wh,
	}
	server.start(t, lis)
	client, err = newHTTP2Client(context.Background(), TargetInfo{Addr: lis.Addr().String()}, ConnectOptions{}, 2*time.Second)
	if err != nil {
		t.Fatalf("Error creating client. Err: %v", err)
	}
	stream, err = client.NewStream(context.Background(), &CallHdr{Method: "bogus/method", Flush: true})
	if err != nil {
		t.Fatalf("Error creating stream at client-side. Err: %v", err)
	}
	return
}

func TestHTTPToGRPCStatusMapping(t *testing.T) {
	for k := range httpStatusConvTab {
		testHTTPToGRPCStatusMapping(t, k, writeOneHeader)
	}
}

func testHTTPToGRPCStatusMapping(t *testing.T, httpStatus int, wh writeHeaders) {
	stream, cleanUp := setUpHTTPStatusTest(t, httpStatus, wh)
	defer cleanUp()
	want := httpStatusConvTab[httpStatus]
	buf := make([]byte, 8)
	_, err := stream.Read(buf)
	if err == nil {
		t.Fatalf("Stream.Read(_) unexpectedly returned no error. Expected stream error with code %v", want)
	}
	serr, ok := err.(StreamError)
	if !ok {
		t.Fatalf("err.(Type) = %T, want StreamError", err)
	}
	if want != serr.Code {
		t.Fatalf("Want error code: %v, got: %v", want, serr.Code)
	}
}

func TestHTTPStatusOKAndMissingGRPCStatus(t *testing.T) {
	stream, cleanUp := setUpHTTPStatusTest(t, http.StatusOK, writeOneHeader)
	defer cleanUp()
	buf := make([]byte, 8)
	_, err := stream.Read(buf)
	if err != io.EOF {
		t.Fatalf("stream.Read(_) = _, %v, want _, io.EOF", err)
	}
	want := codes.Unknown
	stream.mu.Lock()
	defer stream.mu.Unlock()
	if stream.status.Code() != want {
		t.Fatalf("Status code of stream: %v, want: %v", stream.status.Code(), want)
	}
}

func TestHTTPStatusNottOKAndMissingGRPCStatusInSecondHeader(t *testing.T) {
	testHTTPToGRPCStatusMapping(t, http.StatusUnauthorized, writeTwoHeaders)
}

// If any error occurs on a call to Stream.Read, future calls
// should continue to return that same error.
func TestReadGivesSameErrorAfterAnyErrorOccurs(t *testing.T) {
	testRecvBuffer := newRecvBuffer()
	s := &Stream{
		ctx:         context.Background(),
		goAway:      make(chan struct{}),
		buf:         testRecvBuffer,
		requestRead: func(int) {},
	}
	s.trReader = &transportReader{
		reader: &recvBufferReader{
			ctx:    s.ctx,
			goAway: s.goAway,
			recv:   s.buf,
		},
		windowHandler: func(int) {},
	}
	testData := make([]byte, 1)
	testData[0] = 5
	testErr := errors.New("test error")
	s.write(recvMsg{data: testData, err: testErr})

	inBuf := make([]byte, 1)
	actualCount, actualErr := s.Read(inBuf)
	if actualCount != 0 {
		t.Errorf("actualCount, _ := s.Read(_) differs; want 0; got %v", actualCount)
	}
	if actualErr.Error() != testErr.Error() {
		t.Errorf("_ , actualErr := s.Read(_) differs; want actualErr.Error() to be %v; got %v", testErr.Error(), actualErr.Error())
	}

	s.write(recvMsg{data: testData, err: nil})
	s.write(recvMsg{data: testData, err: errors.New("different error from first")})

	for i := 0; i < 2; i++ {
		inBuf := make([]byte, 1)
		actualCount, actualErr := s.Read(inBuf)
		if actualCount != 0 {
			t.Errorf("actualCount, _ := s.Read(_) differs; want %v; got %v", 0, actualCount)
		}
		if actualErr.Error() != testErr.Error() {
			t.Errorf("_ , actualErr := s.Read(_) differs; want actualErr.Error() to be %v; got %v", testErr.Error(), actualErr.Error())
		}
	}
}

func TestPingPong1B(t *testing.T) {
	runPingPongTest(t, 1)
}

func TestPingPong1KB(t *testing.T) {
	runPingPongTest(t, 1024)
}

func TestPingPong64KB(t *testing.T) {
	runPingPongTest(t, 65536)
}

func TestPingPong1MB(t *testing.T) {
	runPingPongTest(t, 1048576)
}

//This is a stress-test of flow control logic.
func runPingPongTest(t *testing.T, msgSize int) {
	server, client := setUp(t, 0, 0, pingpong)
	defer server.stop()
	defer client.Close()
	waitWhileTrue(t, func() (bool, error) {
		server.mu.Lock()
		defer server.mu.Unlock()
		if len(server.conns) == 0 {
			return true, fmt.Errorf("timed out while waiting for server transport to be created")
		}
		return false, nil
	})
	ct := client.(*http2Client)
	stream, err := client.NewStream(context.Background(), &CallHdr{})
	if err != nil {
		t.Fatalf("Failed to create stream. Err: %v", err)
	}
	msg := make([]byte, msgSize)
	outgoingHeader := make([]byte, 5)
	outgoingHeader[0] = byte(0)
	binary.BigEndian.PutUint32(outgoingHeader[1:], uint32(msgSize))
	opts := &Options{}
	incomingHeader := make([]byte, 5)
	done := make(chan struct{})
	go func() {
		timer := time.NewTimer(time.Second * 5)
		<-timer.C
		close(done)
	}()
	for {
		select {
		case <-done:
			ct.Write(stream, nil, nil, &Options{Last: true})
			if _, err := stream.Read(incomingHeader); err != io.EOF {
				t.Fatalf("Client expected EOF from the server. Got: %v", err)
			}
			return
		default:
			if err := ct.Write(stream, outgoingHeader, msg, opts); err != nil {
				t.Fatalf("Error on client while writing message. Err: %v", err)
			}
			if _, err := stream.Read(incomingHeader); err != nil {
				t.Fatalf("Error on client while reading data header. Err: %v", err)
			}
			sz := binary.BigEndian.Uint32(incomingHeader[1:])
			recvMsg := make([]byte, int(sz))
			if _, err := stream.Read(recvMsg); err != nil {
				t.Fatalf("Error on client while reading data. Err: %v", err)
			}
		}
	}
}<|MERGE_RESOLUTION|>--- conflicted
+++ resolved
@@ -1103,42 +1103,18 @@
 			}
 		}
 	}()
-<<<<<<< HEAD
-	var failureReason string
-=======
->>>>>>> f1d5bec3
-	// Test these conditions untill they pass or
+	// Test these conditions until they pass or
 	// we reach the deadline (failure case).
 	for {
 		select {
 		case <-ch:
 		case <-done:
-<<<<<<< HEAD
-			t.Fatalf(failureReason)
-		}
-		select {
-		case q := <-cc.streamsQuota.acquire():
-			failureReason = "streamsQuota.acquire() becomes readable mistakenly."
-			cc.streamsQuota.add(q)
-		default:
-			cc.streamsQuota.mu.Lock()
-			quota := cc.streamsQuota.quota
-			cc.streamsQuota.mu.Unlock()
-			if quota != 0 {
-				failureReason = "streamsQuota.quota got non-zero quota mistakenly."
-			} else {
-				failureReason = ""
-			}
-		}
-		if failureReason == "" {
-=======
 			t.Fatalf("streamsQuota.quota shouldn't be non-zero.")
 		}
 		cc.streamsQuota.mu.Lock()
 		sq := cc.streamsQuota.quota
 		cc.streamsQuota.mu.Unlock()
 		if sq == 0 {
->>>>>>> f1d5bec3
 			break
 		}
 	}
