# Makefile for releasing CoreDNS
#
# The release is controlled from coremain/version.go. The version found there is
# used to tag the git repo and to build the assets that are uploaded to github
# (after some sanity checks).
#
# The release should be accompanied by release notes published on coredns.io.
# For example: https://coredns.io/2016/09/18/coredns-001-release/ Also send an
# email to coredns-discuss@ to announce the new version.
#
# We use https://github.com/progrium/gh-release to automate github stuff be sure
# to have that binary in your path.
#
# Get a list of authors for this release with:
#
# git log --pretty=format:'%an' v001..master | sort -u (where v001 is the
# previous release, obviously you'll need to adjust this)
<<<<<<< HEAD
# 
=======
#
>>>>>>> f1d5bec3
# Steps:
#
# * Get an access token: https://help.github.com/articles/creating-an-access-token-for-command-line-use/
# * export GITHUB_ACCESS_TOKEN=<token>
# * Up the version in coremain/version.go
# * Run: make -f Makefile.release release
#   * will *commit* your change with 'Release $VERSION'
#   * push to github
#   * build the release and do all that fluff.
#
# Steps for docker:
#
# * Login into docker: docker login (should have push creds for coredns registry)
# * We use the manifest-tool from https://github.com/estesp/manifest-tool to build the manifest list
# * Make sure you have the binary in your path.
#
# * Run: make -f Makefile.release docker
#
# Docker push should happen after you make the new release and uploaded it to
# Github.
<<<<<<< HEAD
=======
EMPTY :=
SPACE := $(EMPTY) $(EMPTY)
COMMA := $(EMPTY),$(EMPTY)
>>>>>>> f1d5bec3

ifeq (, $(shell which gh-release))
    $(error "No gh-release in $$PATH, install with: go get github.com/progrium/gh-release")
endif

ifeq (, $(shell which manifest-tool))
    $(error "No manifest-tool in $$PATH, install with: go get github.com/estesp/manifest-tool")
endif

NAME:=coredns
VERSION:=$(shell grep 'coreVersion' coremain/version.go | awk '{ print $$3 }' | tr -d '"')
GITHUB:=coredns
DOCKER:=coredns
DOCKER_IMAGE_NAME:=$(DOCKER)/$(NAME)
GITCOMMIT:=$(shell git describe --dirty --always)
LINUX_ARCH:=amd64 arm arm64 ppc64le s390x
PLATFORMS:=$(subst $(SPACE),$(COMMA),$(foreach arch,$(LINUX_ARCH),linux/$(arch)))

all:
	@echo Use the 'release' target to start a release

release: commit push build tar upload

docker: docker-build docker-upload

.PHONY: push
push:
	@echo Pushing release to master
	git push

.PHONY: commit
commit:
	@echo Committing
	git commit -am"Release $(VERSION)"

.PHONY: build
build:
	@echo Cleaning old builds
<<<<<<< HEAD
	rm -rf build && mkdir build
	@echo Building: linux  $(VERSION)
	mkdir -p build/linux/$(ARCH)      && $(MAKE) coredns BINARY=build/linux/$(ARCH)/$(NAME) SYSTEM="GOOS=linux" CHECKS=""
	@echo Building: darwin $(VERSION)
	mkdir -p build/darwin/$(ARCH)     && $(MAKE) coredns BINARY=build/darwin/$(ARCH)/$(NAME) SYSTEM="GOOS=darwin" CHECKS=""
	@echo Building: arm    $(VERSION)
	mkdir -p build/linux/arm  && $(MAKE) coredns BINARY=build/linux/arm/$(NAME) SYSTEM="GOOS=linux GOARCH=arm" CHECKS=""
	@echo Building: arm64  $(VERSION)
	mkdir -p build/linux/arm64 && $(MAKE) coredns BINARY=build/linux/arm64/$(NAME) SYSTEM="GOOS=linux GOARCH=arm64" CHECKS=""
	@echo Building: ppc64  $(VERSION)
	mkdir -p build/linux/ppc64 && $(MAKE) coredns BINARY=build/linux/ppc64/$(NAME) SYSTEM="GOOS=linux GOARCH=ppc64le" CHECKS=""
	@echo Building: s390x  $(VERSION)
	mkdir -p build/linux/s390 && $(MAKE) coredns BINARY=build/linux/s390/$(NAME) SYSTEM="GOOS=linux GOARCH=s390x" CHECKS=""
=======
	@rm -rf build && mkdir build
	@echo Building: darwin $(VERSION)
	mkdir -p build/darwin/amd64 && $(MAKE) coredns BINARY=build/darwin/amd64/$(NAME) SYSTEM="GOOS=darwin GOARCH=amd64" CHECKS="" VERBOSE=""
	@echo Building: windows $(VERSION)
	mkdir -p build/windows/amd64 && $(MAKE) coredns BINARY=build/windows/amd64/$(NAME) SYSTEM="GOOS=windows GOARCH=amd64" CHECKS="" VERBOSE=""
	@echo Building: linux/$(LINUX_ARCH)  $(VERSION) ;\
	for arch in $(LINUX_ARCH); do \
	    mkdir -p build/linux/amd64  && $(MAKE) coredns BINARY=build/linux/$$arch/$(NAME) SYSTEM="GOOS=linux GOARCH=$$arch" CHECKS="" VERBOSE="" ;\
	done
>>>>>>> f1d5bec3

.PHONY: tar
tar:
	@echo Cleaning old releases
<<<<<<< HEAD
	rm -rf release && mkdir release
	tar -zcf release/$(NAME)_$(VERSION)_linux_$(ARCH).tgz -C build/linux/$(ARCH) $(NAME)
	tar -zcf release/$(NAME)_$(VERSION)_darwin_$(ARCH).tgz -C build/darwin/$(ARCH) $(NAME)
	tar -zcf release/$(NAME)_$(VERSION)_linux_armv6l.tgz -C build/linux/arm $(NAME)
	tar -zcf release/$(NAME)_$(VERSION)_linux_armv8l.tgz -C build/linux/arm64 $(NAME)
	tar -zcf release/$(NAME)_$(VERSION)_linux_ppc64le.tgz -C build/linux/ppc64 $(NAME)
	tar -zcf release/$(NAME)_$(VERSION)_linux_s390x.tgz -C build/linux/s390 $(NAME)
=======
	@rm -rf release && mkdir release
	tar -zcf release/$(NAME)_$(VERSION)_darwin_amd64.tgz -C build/darwin/amd64 $(NAME)
	tar -zcf release/$(NAME)_$(VERSION)_windows_amd64.tgz -C build/windows/amd64 $(NAME)
	for arch in $(LINUX_ARCH); do \
	    tar -zcf release/$(NAME)_$(VERSION)_linux_$$arch.tgz -C build/linux/$$arch $(NAME) ;\
	done
>>>>>>> f1d5bec3

.PHONY: upload
upload:
	@echo Releasing: $(VERSION)
	gh-release create $(GITHUB)/$(NAME) $(VERSION)

.PHONY: docker-build
docker-build: tar
	# Steps:
	# 1. Copy appropriate coredns binary to build/docker/linux/<arch>
	# 2. Copy Dockerfile to build/docker/linux/<arch>
	# 3. Replace base image from alpine:latest to <arch>/alpine:latest
	# 4. Comment RUN in Dockerfile
	# <arch>:
	# arm: arm32v6
	# arm64: arm64v8
	rm -rf build/docker
	for arch in $(LINUX_ARCH); do \
	    mkdir -p build/docker/linux/$$arch ;\
	    tar -xzf release/$(NAME)_$(VERSION)_linux_$$arch.tgz -C build/docker/linux/$$arch ;\
	    cp Dockerfile build/docker/linux/$$arch ;\
	    if [ $$arch != amd64 ]; then \
		case $$arch in \
	        arm) \
	            BASEIMAGE=arm32v6 ;\
	            ;; \
	        arm64) \
	            BASEIMAGE=arm64v8 ;\
	            ;; \
	        *) \
	            BASEIMAGE=$$arch ;\
	            ;; \
	        esac ;\
	        sed -e "s/alpine:latest/$$BASEIMAGE\\/alpine:latest/" -i build/docker/linux/$$arch/Dockerfile ;\
	        sed -e "s/^\\s*RUN/#RUN/" -i build/docker/linux/$$arch/Dockerfile ;\
	    fi ;\
	    docker build -t coredns build/docker/linux/$$arch ;\
	    docker tag coredns $(DOCKER_IMAGE_NAME):coredns-$$arch ;\
	done

.PHONY: docker-upload
docker-upload:
	@echo Pushing: $(VERSION)
	for arch in $(LINUX_ARCH); do \
	    docker push $(DOCKER_IMAGE_NAME):coredns-$$arch ;\
	done
	manifest-tool push from-args --platforms $(PLATFORMS) --template $(DOCKER_IMAGE_NAME):coredns-ARCH --target $(DOCKER_IMAGE_NAME):$(VERSION)
	manifest-tool push from-args --platforms $(PLATFORMS) --template $(DOCKER_IMAGE_NAME):coredns-ARCH --target $(DOCKER_IMAGE_NAME):latest

.PHONY: clean
clean:
	rm -rf release
	rm -rf build<|MERGE_RESOLUTION|>--- conflicted
+++ resolved
@@ -15,11 +15,7 @@
 #
 # git log --pretty=format:'%an' v001..master | sort -u (where v001 is the
 # previous release, obviously you'll need to adjust this)
-<<<<<<< HEAD
-# 
-=======
 #
->>>>>>> f1d5bec3
 # Steps:
 #
 # * Get an access token: https://help.github.com/articles/creating-an-access-token-for-command-line-use/
@@ -40,12 +36,9 @@
 #
 # Docker push should happen after you make the new release and uploaded it to
 # Github.
-<<<<<<< HEAD
-=======
 EMPTY :=
 SPACE := $(EMPTY) $(EMPTY)
 COMMA := $(EMPTY),$(EMPTY)
->>>>>>> f1d5bec3
 
 ifeq (, $(shell which gh-release))
     $(error "No gh-release in $$PATH, install with: go get github.com/progrium/gh-release")
@@ -84,21 +77,6 @@
 .PHONY: build
 build:
 	@echo Cleaning old builds
-<<<<<<< HEAD
-	rm -rf build && mkdir build
-	@echo Building: linux  $(VERSION)
-	mkdir -p build/linux/$(ARCH)      && $(MAKE) coredns BINARY=build/linux/$(ARCH)/$(NAME) SYSTEM="GOOS=linux" CHECKS=""
-	@echo Building: darwin $(VERSION)
-	mkdir -p build/darwin/$(ARCH)     && $(MAKE) coredns BINARY=build/darwin/$(ARCH)/$(NAME) SYSTEM="GOOS=darwin" CHECKS=""
-	@echo Building: arm    $(VERSION)
-	mkdir -p build/linux/arm  && $(MAKE) coredns BINARY=build/linux/arm/$(NAME) SYSTEM="GOOS=linux GOARCH=arm" CHECKS=""
-	@echo Building: arm64  $(VERSION)
-	mkdir -p build/linux/arm64 && $(MAKE) coredns BINARY=build/linux/arm64/$(NAME) SYSTEM="GOOS=linux GOARCH=arm64" CHECKS=""
-	@echo Building: ppc64  $(VERSION)
-	mkdir -p build/linux/ppc64 && $(MAKE) coredns BINARY=build/linux/ppc64/$(NAME) SYSTEM="GOOS=linux GOARCH=ppc64le" CHECKS=""
-	@echo Building: s390x  $(VERSION)
-	mkdir -p build/linux/s390 && $(MAKE) coredns BINARY=build/linux/s390/$(NAME) SYSTEM="GOOS=linux GOARCH=s390x" CHECKS=""
-=======
 	@rm -rf build && mkdir build
 	@echo Building: darwin $(VERSION)
 	mkdir -p build/darwin/amd64 && $(MAKE) coredns BINARY=build/darwin/amd64/$(NAME) SYSTEM="GOOS=darwin GOARCH=amd64" CHECKS="" VERBOSE=""
@@ -108,27 +86,16 @@
 	for arch in $(LINUX_ARCH); do \
 	    mkdir -p build/linux/amd64  && $(MAKE) coredns BINARY=build/linux/$$arch/$(NAME) SYSTEM="GOOS=linux GOARCH=$$arch" CHECKS="" VERBOSE="" ;\
 	done
->>>>>>> f1d5bec3
 
 .PHONY: tar
 tar:
 	@echo Cleaning old releases
-<<<<<<< HEAD
-	rm -rf release && mkdir release
-	tar -zcf release/$(NAME)_$(VERSION)_linux_$(ARCH).tgz -C build/linux/$(ARCH) $(NAME)
-	tar -zcf release/$(NAME)_$(VERSION)_darwin_$(ARCH).tgz -C build/darwin/$(ARCH) $(NAME)
-	tar -zcf release/$(NAME)_$(VERSION)_linux_armv6l.tgz -C build/linux/arm $(NAME)
-	tar -zcf release/$(NAME)_$(VERSION)_linux_armv8l.tgz -C build/linux/arm64 $(NAME)
-	tar -zcf release/$(NAME)_$(VERSION)_linux_ppc64le.tgz -C build/linux/ppc64 $(NAME)
-	tar -zcf release/$(NAME)_$(VERSION)_linux_s390x.tgz -C build/linux/s390 $(NAME)
-=======
 	@rm -rf release && mkdir release
 	tar -zcf release/$(NAME)_$(VERSION)_darwin_amd64.tgz -C build/darwin/amd64 $(NAME)
 	tar -zcf release/$(NAME)_$(VERSION)_windows_amd64.tgz -C build/windows/amd64 $(NAME)
 	for arch in $(LINUX_ARCH); do \
 	    tar -zcf release/$(NAME)_$(VERSION)_linux_$$arch.tgz -C build/linux/$$arch $(NAME) ;\
 	done
->>>>>>> f1d5bec3
 
 .PHONY: upload
 upload:
