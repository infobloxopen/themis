package main

//go:generate bash -c "mkdir -p $GOPATH/src/github.com/infobloxopen/themis/pdp-control && protoc -I $GOPATH/src/github.com/infobloxopen/themis/proto/ $GOPATH/src/github.com/infobloxopen/themis/proto/control.proto --go_out=plugins=grpc:$GOPATH/src/github.com/infobloxopen/themis/pdp-control && ls $GOPATH/src/github.com/infobloxopen/themis/pdp-control"

import (
	"io"
	"io/ioutil"
	"net"
	"net/http"
	_ "net/http/pprof"
	"os"
	"runtime/debug"
	"sync"
	"time"

	log "github.com/Sirupsen/logrus"
	ot "github.com/opentracing/opentracing-go"
	"google.golang.org/grpc"

	"github.com/infobloxopen/themis/pdp"
	pbc "github.com/infobloxopen/themis/pdp-control"
	"github.com/infobloxopen/themis/pdp/jcon"
	"github.com/infobloxopen/themis/pdp/yast"
	"github.com/infobloxopen/themis/pep"
	"github.com/valyala/gorpc"
)

type transport struct {
	iface net.Listener
	proto *grpc.Server
}

type server struct {
	sync.RWMutex

<<<<<<< HEAD
=======
	tracer ot.Tracer

	startOnce sync.Once

	requests transport
>>>>>>> 6f157417
	control  transport
	health   transport
	profiler net.Listener

	q *queue

	p *pdp.PolicyStorage
	c *pdp.LocalContentStorage

	softMemWarn *time.Time
	backMemWarn *time.Time
	fragMemWarn *time.Time
	gcMax       int
	gcPercent   int
}

func newServer() *server {

	tracer, err := initTracing("zipkin", conf.tracingEP)
	if err != nil {
		log.WithFields(log.Fields{"err": err}).Warning("Cannot initialize tracing.")
		tracer = nil
	}

	gcp := debug.SetGCPercent(-1)
	if gcp != -1 {
		debug.SetGCPercent(gcp)
	}
	if gcp > 50 {
		gcp = 50
	}

	return &server{
		tracer:    tracer,
		q:         newQueue(),
		c:         pdp.NewLocalContentStorage(nil),
		gcMax:     gcp,
		gcPercent: gcp}
}

func (s *server) loadPolicies(path string) error {
	if len(path) <= 0 {
		return nil
	}

	log.WithField("policy", path).Info("Loading policy")
	b, err := ioutil.ReadFile(path)
	if err != nil {
		log.WithFields(log.Fields{"policy": path, "error": err}).Error("Failed load policy")
		return err
	}

	log.WithField("policy", path).Info("Parsing policy")
	p, err := yast.Unmarshal(b, nil)
	if err != nil {
		log.WithFields(log.Fields{"policy": path, "error": err}).Error("Failed parse policy")
		return err
	}

	s.p = p

	return nil
}

func (s *server) loadContent(paths []string) error {
	items := []*pdp.LocalContent{}
	for _, path := range paths {
		err := func() error {
			log.WithField("content", path).Info("Opening content")
			f, err := os.Open(path)
			if err != nil {
				return err
			}

			defer f.Close()

			log.WithField("content", path).Info("Parsing content")
			item, err := jcon.Unmarshal(f, nil)
			if err != nil {
				return err
			}

			items = append(items, item)
			return nil
		}()
		if err != nil {
			log.WithFields(log.Fields{"content": path, "error": err}).Error("Failed parse content")
			return err
		}
	}

	s.c = pdp.NewLocalContentStorage(items)

	return nil
}

func (s *server) listenRequests(addr string) {
	gorpc.RegisterType(&pep.Request{})
	gorpc.RegisterType(&pep.Response{})
	log.WithField("address", addr).Info("Opening service port")
	server := gorpc.NewTCPServer(addr, s.Validate)
	err := server.Start()
	if err != nil {
		log.WithFields(log.Fields{"address": addr, "error": err}).Fatal("Failed to open service port")
	}
}

func (s *server) listenControl(addr string) {
	log.WithField("address", addr).Info("Opening control port")
	ln, err := net.Listen("tcp", addr)
	if err != nil {
		log.WithFields(log.Fields{"address": addr, "error": err}).Fatal("Failed to open control port")
	}

	s.control.iface = ln
}

func (s *server) listenHealthCheck(addr string) {
	if len(addr) <= 0 {
		return
	}

	log.WithField("address", addr).Info("Opening health check port")
	ln, err := net.Listen("tcp", addr)
	if err != nil {
		log.WithFields(log.Fields{"address": addr, "error": err}).Fatal("Failed to open health check port")
	}

	s.health.iface = ln
}

func (s *server) listenProfiler(addr string) {
	if len(addr) <= 0 {
		return
	}

	log.WithField("address", addr).Info("Opening profiler port")
	ln, err := net.Listen("tcp", addr)
	if err != nil {
		log.WithFields(log.Fields{"address": addr, "error": err}).Fatal("Failed to open profiler port")
	}

	s.profiler = ln
}

<<<<<<< HEAD
func (s *server) serve(tracer ot.Tracer) {
=======
func (s *server) serveRequests() {
	s.listenRequests(conf.serviceEP)

	log.Info("Creating service protocol handler")
	if s.tracer == nil {
		s.requests.proto = grpc.NewServer()
	} else {
		onlyIfParent := func(parentSpanCtx ot.SpanContext, method string, req, resp interface{}) bool {
			return parentSpanCtx != nil
		}
		intercept := otgrpc.OpenTracingServerInterceptor(s.tracer, otgrpc.IncludingSpans(onlyIfParent))
		s.requests.proto = grpc.NewServer(grpc.UnaryInterceptor(intercept))
	}
	pbs.RegisterPDPServer(s.requests.proto, s)

	log.Info("Serving decision requests")
	s.requests.proto.Serve(s.requests.iface)
}

func (s *server) serve() {
	s.listenControl(conf.controlEP)
	s.listenHealthCheck(conf.healthEP)
	s.listenProfiler(conf.profilerEP)
	go func() {
		log.Info("Creating control protocol handler")
		s.control.proto = grpc.NewServer()
		pbc.RegisterPDPControlServer(s.control.proto, s)

		log.Info("Serving control requests")
		s.control.proto.Serve(s.control.iface)
	}()

>>>>>>> 6f157417
	if s.health.iface != nil {
		healthMux := http.NewServeMux()
		healthMux.HandleFunc("/health", func(w http.ResponseWriter, r *http.Request) {
			log.Info("Health check responding with OK")
			io.WriteString(w, "OK")
		})
		go func() {
			http.Serve(s.health.iface, healthMux)
		}()
	}

	if s.profiler != nil {
		go func() {
			http.Serve(s.profiler, nil)
		}()
	}

<<<<<<< HEAD
	log.Info("Creating control protocol handler")
	s.control.proto = grpc.NewServer()
	pbc.RegisterPDPControlServer(s.control.proto, s)

	log.Info("Serving control requests")
	s.control.proto.Serve(s.control.iface)
=======
	if len(conf.policy) != 0 || len(conf.content) != 0 {
		// We already have policy info applied; supplied from local files,
		// pointed to by CLI options.
		s.startOnce.Do(s.serveRequests)
	} else {
		// serveRequests() will be executed by external request.
		log.Info("Waiting for policies to be applied.")
	}
>>>>>>> 6f157417
}<|MERGE_RESOLUTION|>--- conflicted
+++ resolved
@@ -33,14 +33,10 @@
 type server struct {
 	sync.RWMutex
 
-<<<<<<< HEAD
-=======
 	tracer ot.Tracer
 
 	startOnce sync.Once
 
-	requests transport
->>>>>>> 6f157417
 	control  transport
 	health   transport
 	profiler net.Listener
@@ -137,75 +133,54 @@
 	return nil
 }
 
-func (s *server) listenRequests(addr string) {
+func (s *server) listenControl(addr string) {
+	log.WithField("address", addr).Info("Opening control port")
+	ln, err := net.Listen("tcp", addr)
+	if err != nil {
+		log.WithFields(log.Fields{"address": addr, "error": err}).Fatal("Failed to open control port")
+	}
+
+	s.control.iface = ln
+}
+
+func (s *server) listenHealthCheck(addr string) {
+	if len(addr) <= 0 {
+		return
+	}
+
+	log.WithField("address", addr).Info("Opening health check port")
+	ln, err := net.Listen("tcp", addr)
+	if err != nil {
+		log.WithFields(log.Fields{"address": addr, "error": err}).Fatal("Failed to open health check port")
+	}
+
+	s.health.iface = ln
+}
+
+func (s *server) listenProfiler(addr string) {
+	if len(addr) <= 0 {
+		return
+	}
+
+	log.WithField("address", addr).Info("Opening profiler port")
+	ln, err := net.Listen("tcp", addr)
+	if err != nil {
+		log.WithFields(log.Fields{"address": addr, "error": err}).Fatal("Failed to open profiler port")
+	}
+
+	s.profiler = ln
+}
+
+func (s *server) serveRequests() {
+	addr := conf.serviceEP
 	gorpc.RegisterType(&pep.Request{})
 	gorpc.RegisterType(&pep.Response{})
 	log.WithField("address", addr).Info("Opening service port")
 	server := gorpc.NewTCPServer(addr, s.Validate)
-	err := server.Start()
+	err := server.Serve()
 	if err != nil {
 		log.WithFields(log.Fields{"address": addr, "error": err}).Fatal("Failed to open service port")
 	}
-}
-
-func (s *server) listenControl(addr string) {
-	log.WithField("address", addr).Info("Opening control port")
-	ln, err := net.Listen("tcp", addr)
-	if err != nil {
-		log.WithFields(log.Fields{"address": addr, "error": err}).Fatal("Failed to open control port")
-	}
-
-	s.control.iface = ln
-}
-
-func (s *server) listenHealthCheck(addr string) {
-	if len(addr) <= 0 {
-		return
-	}
-
-	log.WithField("address", addr).Info("Opening health check port")
-	ln, err := net.Listen("tcp", addr)
-	if err != nil {
-		log.WithFields(log.Fields{"address": addr, "error": err}).Fatal("Failed to open health check port")
-	}
-
-	s.health.iface = ln
-}
-
-func (s *server) listenProfiler(addr string) {
-	if len(addr) <= 0 {
-		return
-	}
-
-	log.WithField("address", addr).Info("Opening profiler port")
-	ln, err := net.Listen("tcp", addr)
-	if err != nil {
-		log.WithFields(log.Fields{"address": addr, "error": err}).Fatal("Failed to open profiler port")
-	}
-
-	s.profiler = ln
-}
-
-<<<<<<< HEAD
-func (s *server) serve(tracer ot.Tracer) {
-=======
-func (s *server) serveRequests() {
-	s.listenRequests(conf.serviceEP)
-
-	log.Info("Creating service protocol handler")
-	if s.tracer == nil {
-		s.requests.proto = grpc.NewServer()
-	} else {
-		onlyIfParent := func(parentSpanCtx ot.SpanContext, method string, req, resp interface{}) bool {
-			return parentSpanCtx != nil
-		}
-		intercept := otgrpc.OpenTracingServerInterceptor(s.tracer, otgrpc.IncludingSpans(onlyIfParent))
-		s.requests.proto = grpc.NewServer(grpc.UnaryInterceptor(intercept))
-	}
-	pbs.RegisterPDPServer(s.requests.proto, s)
-
-	log.Info("Serving decision requests")
-	s.requests.proto.Serve(s.requests.iface)
 }
 
 func (s *server) serve() {
@@ -221,7 +196,6 @@
 		s.control.proto.Serve(s.control.iface)
 	}()
 
->>>>>>> 6f157417
 	if s.health.iface != nil {
 		healthMux := http.NewServeMux()
 		healthMux.HandleFunc("/health", func(w http.ResponseWriter, r *http.Request) {
@@ -239,14 +213,6 @@
 		}()
 	}
 
-<<<<<<< HEAD
-	log.Info("Creating control protocol handler")
-	s.control.proto = grpc.NewServer()
-	pbc.RegisterPDPControlServer(s.control.proto, s)
-
-	log.Info("Serving control requests")
-	s.control.proto.Serve(s.control.iface)
-=======
 	if len(conf.policy) != 0 || len(conf.content) != 0 {
 		// We already have policy info applied; supplied from local files,
 		// pointed to by CLI options.
@@ -255,5 +221,4 @@
 		// serveRequests() will be executed by external request.
 		log.Info("Waiting for policies to be applied.")
 	}
->>>>>>> 6f157417
 }