package main

//go:generate bash -c "mkdir -p $GOPATH/src/github.com/infobloxopen/themis/pdp-control && protoc -I $GOPATH/src/github.com/infobloxopen/themis/proto/ $GOPATH/src/github.com/infobloxopen/themis/proto/control.proto --go_out=plugins=grpc:$GOPATH/src/github.com/infobloxopen/themis/pdp-control && ls $GOPATH/src/github.com/infobloxopen/themis/pdp-control"

import (
	"io"
	"math"
	"net"
	"net/http"
	_ "net/http/pprof"
	"os"
	"runtime/debug"
	"strings"
	"sync"
	"time"

	"github.com/infobloxopen/themis/pdp"
	pbc "github.com/infobloxopen/themis/pdp-control"
	"github.com/infobloxopen/themis/pdp/ast"
	"github.com/infobloxopen/themis/pdp/jcon"

	log "github.com/Sirupsen/logrus"
	ot "github.com/opentracing/opentracing-go"
	"github.com/valyala/fastrpc"
	"github.com/valyala/fastrpc/tlv"
	"google.golang.org/grpc"
)

const (
	policyFormatJSON = "json"
	policyFormatYAML = "yaml"
)

type transport struct {
	iface net.Listener
	proto *grpc.Server
}

type server struct {
	sync.RWMutex

	tracer ot.Tracer

	startOnce sync.Once

	control  transport
	health   transport
	profiler net.Listener

	q *queue

	p *pdp.PolicyStorage
	c *pdp.LocalContentStorage

	softMemWarn *time.Time
	backMemWarn *time.Time
	fragMemWarn *time.Time
	gcMax       int
	gcPercent   int

	astParser ast.Parser

	logLevel log.Level
}

func newServer() *server {

	tracer, err := initTracing("zipkin", conf.tracingEP)
	if err != nil {
		log.WithFields(log.Fields{"err": err}).Warning("Cannot initialize tracing.")
		tracer = nil
	}

	gcp := debug.SetGCPercent(-1)
	if gcp != -1 {
		debug.SetGCPercent(gcp)
	}
	if gcp > 50 {
		gcp = 50
	}

	return &server{
		tracer:    tracer,
		q:         newQueue(),
		c:         pdp.NewLocalContentStorage(nil),
		gcMax:     gcp,
		gcPercent: gcp,
		logLevel:  log.GetLevel()}
}

func (s *server) setPolicyFormat(format string) error {
	switch strings.ToLower(format) {
	case policyFormatJSON:
		s.astParser = ast.NewJSONParser()
		return nil
	case policyFormatYAML:
		s.astParser = ast.NewYAMLParser()
		return nil
	}

	return newUnsupportedPolicyFromatError(format)
}

func (s *server) loadPolicies(path string) error {
	if len(path) <= 0 {
		return nil
	}

	log.WithField("policy", path).Info("Loading policy")
	pf, err := os.Open(path)
	if err != nil {
		log.WithFields(log.Fields{"policy": path, "error": err}).Error("Failed load policy")
		return err
	}

	log.WithField("policy", path).Info("Parsing policy")
	p, err := s.astParser.Unmarshal(pf, nil)
	if err != nil {
		log.WithFields(log.Fields{"policy": path, "error": err}).Error("Failed parse policy")
		return err
	}

	s.p = p

	return nil
}

func (s *server) loadContent(paths []string) error {
	items := []*pdp.LocalContent{}
	for _, path := range paths {
		err := func() error {
			log.WithField("content", path).Info("Opening content")
			f, err := os.Open(path)
			if err != nil {
				return err
			}

			defer f.Close()

			log.WithField("content", path).Info("Parsing content")
			item, err := jcon.Unmarshal(f, nil)
			if err != nil {
				return err
			}

			items = append(items, item)
			return nil
		}()
		if err != nil {
			log.WithFields(log.Fields{"content": path, "error": err}).Error("Failed parse content")
			return err
		}
	}

	s.c = pdp.NewLocalContentStorage(items)

	return nil
}

func (s *server) listenControl(addr string) {
	log.WithField("address", addr).Info("Opening control port")
	ln, err := net.Listen("tcp", addr)
	if err != nil {
		log.WithFields(log.Fields{"address": addr, "error": err}).Fatal("Failed to open control port")
	}

	s.control.iface = ln
}

func (s *server) listenHealthCheck(addr string) {
	if len(addr) <= 0 {
		return
	}

	log.WithField("address", addr).Info("Opening health check port")
	ln, err := net.Listen("tcp", addr)
	if err != nil {
		log.WithFields(log.Fields{"address": addr, "error": err}).Fatal("Failed to open health check port")
	}

	s.health.iface = ln
}

func (s *server) listenProfiler(addr string) {
	if len(addr) <= 0 {
		return
	}

	log.WithField("address", addr).Info("Opening profiler port")
	ln, err := net.Listen("tcp", addr)
	if err != nil {
		log.WithFields(log.Fields{"address": addr, "error": err}).Fatal("Failed to open profiler port")
	}

	s.profiler = ln
}

func (s *server) serveRequests() {
<<<<<<< HEAD
	addr := conf.serviceEP
	log.WithField("address", addr).Info("Opening service port")
	svc := &fastrpc.Server{
		CompressType:     fastrpc.CompressNone,
		PipelineRequests: true,
		NewHandlerCtx: func() fastrpc.HandlerCtx {
			return &tlv.RequestCtx{}
		},
		Handler: s.Validate,
	}
	ln, err := net.Listen("tcp", addr)
	if err != nil {
		log.WithFields(log.Fields{"address": addr, "error": err}).Fatal("Failed to open service port")
	}
	log.Info("Serving decision requests")
	go svc.Serve(ln)
=======
	s.listenRequests(conf.serviceEP)

	log.Info("Creating service protocol handler")
	opts := []grpc.ServerOption{}
	if conf.maxStreams > 0 && conf.maxStreams <= math.MaxUint32 {
		opts = append(opts, grpc.MaxConcurrentStreams(uint32(conf.maxStreams)))
	}

	if s.tracer != nil {
		onlyIfParent := func(parentSpanCtx ot.SpanContext, method string, req, resp interface{}) bool {
			return parentSpanCtx != nil
		}
		intercept := otgrpc.OpenTracingServerInterceptor(s.tracer, otgrpc.IncludingSpans(onlyIfParent))
		opts = append(opts, grpc.UnaryInterceptor(intercept))
	}
	s.requests.proto = grpc.NewServer(opts...)
	pbs.RegisterPDPServer(s.requests.proto, s)

	log.Info("Serving decision requests")
	if err := s.requests.proto.Serve(s.requests.iface); err != nil {
		log.WithField("error", err).Fatal("Failed to start decision service")
	}
>>>>>>> f1d5bec3
}

func (s *server) serve() {
	s.listenControl(conf.controlEP)
	s.listenHealthCheck(conf.healthEP)
	s.listenProfiler(conf.profilerEP)

	if s.health.iface != nil {
		healthMux := http.NewServeMux()
		healthMux.HandleFunc("/health", func(w http.ResponseWriter, r *http.Request) {
			log.Info("Health check responding with OK")
			io.WriteString(w, "OK")
		})
		go func() {
			http.Serve(s.health.iface, healthMux)
		}()
	}

	if s.profiler != nil {
		go func() {
			http.Serve(s.profiler, nil)
		}()
	}

	if len(conf.policy) != 0 || len(conf.content) != 0 {
		// We already have policy info applied; supplied from local files,
		// pointed to by CLI options.
		go s.startOnce.Do(s.serveRequests)
	} else {
		// serveRequests() will be executed by external request.
		log.Info("Waiting for policies to be applied.")
	}

	log.Info("Creating control protocol handler")
	s.control.proto = grpc.NewServer()
	pbc.RegisterPDPControlServer(s.control.proto, s)

	log.Info("Serving control requests")
	if err := s.control.proto.Serve(s.control.iface); err != nil {
		log.WithField("error", err).Fatal("Failed to start control service")
	}
}<|MERGE_RESOLUTION|>--- conflicted
+++ resolved
@@ -4,7 +4,6 @@
 
 import (
 	"io"
-	"math"
 	"net"
 	"net/http"
 	_ "net/http/pprof"
@@ -196,7 +195,6 @@
 }
 
 func (s *server) serveRequests() {
-<<<<<<< HEAD
 	addr := conf.serviceEP
 	log.WithField("address", addr).Info("Opening service port")
 	svc := &fastrpc.Server{
@@ -213,30 +211,6 @@
 	}
 	log.Info("Serving decision requests")
 	go svc.Serve(ln)
-=======
-	s.listenRequests(conf.serviceEP)
-
-	log.Info("Creating service protocol handler")
-	opts := []grpc.ServerOption{}
-	if conf.maxStreams > 0 && conf.maxStreams <= math.MaxUint32 {
-		opts = append(opts, grpc.MaxConcurrentStreams(uint32(conf.maxStreams)))
-	}
-
-	if s.tracer != nil {
-		onlyIfParent := func(parentSpanCtx ot.SpanContext, method string, req, resp interface{}) bool {
-			return parentSpanCtx != nil
-		}
-		intercept := otgrpc.OpenTracingServerInterceptor(s.tracer, otgrpc.IncludingSpans(onlyIfParent))
-		opts = append(opts, grpc.UnaryInterceptor(intercept))
-	}
-	s.requests.proto = grpc.NewServer(opts...)
-	pbs.RegisterPDPServer(s.requests.proto, s)
-
-	log.Info("Serving decision requests")
-	if err := s.requests.proto.Serve(s.requests.iface); err != nil {
-		log.WithField("error", err).Fatal("Failed to start decision service")
-	}
->>>>>>> f1d5bec3
 }
 
 func (s *server) serve() {
