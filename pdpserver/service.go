--- conflicted
+++ resolved
@@ -163,22 +163,13 @@
 		status = errs[0].Error()
 	}
 
-<<<<<<< HEAD
-	log.WithFields(log.Fields{
-		"effect":     rpc.EffectName(effect),
-		"reason":     status,
-		"obligation": obligations(attrs),
-	}).Debug("Response")
-=======
-	log.Info("Returning response")
 	if s.logLevel >= log.DebugLevel {
 		log.WithFields(log.Fields{
-			"effect":     pb.Response_Effect_name[int32(effect)],
+			"effect":     rpc.EffectName(effect),
 			"reason":     status,
-			"obligation": obligation(attrs),
+			"obligation": obligations(attrs),
 		}).Debug("Response")
 	}
->>>>>>> 3f9a7aae
 
 	return &rpc.Response{
 		Effect:      effect,
