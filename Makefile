--- conflicted
+++ resolved
@@ -7,15 +7,13 @@
 RM = rm -fv
 GOBUILD = go build -v
 GOFMTCHECK = test -z `gofmt -w -s *.go | tee /dev/stderr`
-GOTEST = go test -v
-COVER = $(GOTEST) -coverprofile=$(COVERTMP) -covermode=atomic
+COVER = go test -v -coverprofile=$(COVERTMP) -covermode=atomic
 JOINCOVER = cat $(COVERTMP) >> $(COVEROUT)
 GOTESTRACE = $(COVER) -race && $(JOINCOVER)
-GOBENCH = $(GOTEST) -run=BypassAllTestsAndRunOnlyBenchmarks -bench=
-GOBENCHALL = $(GOBENCH).
+GOBENCH = $(COVER) -bench=. && $(JOINCOVER)
 
 .PHONY: all
-all: fmt build test bench
+all: fmt build test
 
 .PHONY: build-dir
 build-dir:
@@ -38,9 +36,6 @@
 
 .PHONY: test
 test: cover-out test-pdp test-pdp-yast test-pdp-jast test-pdp-jcon test-pep test-plugin
-
-.PHONY: bench
-bench: bench-pep bench-pdpserver
 
 .PHONY: cover-out
 cover-out:
@@ -156,25 +151,8 @@
 
 .PHONY: test-pep
 test-pep: build-pdpserver cover-out
-<<<<<<< HEAD
 	$(AT)/pep && $(GOBENCH)
 
 .PHONY: test-plugin
 test-plugin: cover-out
-	$(AT)/contrib/coredns/policy && $(GOTEST)
-=======
-	$(AT)/pep && $(GOTESTRACE)
-
-.PHONY: test-plugin
-test-plugin: cover-out
-	$(AT)/contrib/coredns/policy && $(GOTESTRACE)
-	$(AT)/contrib/coredns/policy/dnstap && $(GOTESTRACE)
-
-.PHONY: bench-pep
-bench-pep: build-pdpserver
-	$(AT)/pep && $(GOBENCH)\(Benchmark.*PolicySet\)\|\(BenchmarkStreamingClient\)
-
-.PHONY: bench-pdpserver
-bench-pdpserver:
-	$(AT)/pdpserver && $(GOBENCHALL)
->>>>>>> f1d5bec3
+	$(AT)/contrib/coredns/policy && $(GOTESTRACE)