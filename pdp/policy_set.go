package pdp

import (
	"fmt"
	"io"
	"strconv"
)

// PolicyCombiningAlg represent abstract policy combining algorithm.
// The algorithm defines how to evaluate child policy sets and policies
// for given policy and how to get paticular result.
type PolicyCombiningAlg interface {
	execute(rules []Evaluable, ctx *Context) Response
}

// PolicyCombiningAlgMaker creates instance of policy combining algorithm.
// The function accepts set of child policy sets and policies and parameters
// of algorithm.
type PolicyCombiningAlgMaker func(policies []Evaluable, params interface{}) PolicyCombiningAlg

var (
	firstApplicableEffectPCAInstance = firstApplicableEffectPCA{}
	denyOverridesPCAInstance         = denyOverridesPCA{}

	// PolicyCombiningAlgs defines map of algorithm id to particular maker
	// of the algorithm. Contains only algorithms which don't require
	// any parameters.
	PolicyCombiningAlgs = map[string]PolicyCombiningAlgMaker{
		"firstapplicableeffect": makeFirstApplicableEffectPCA,
		"denyoverrides":         makeDenyOverridesPCA}

	// PolicyCombiningParamAlgs defines map of algorithm id to particular maker
	// of the algorithm. Contains only algorithms which require parameters.
	PolicyCombiningParamAlgs = map[string]PolicyCombiningAlgMaker{
		"mapper": makeMapperPCA}

	policyArrPrefix = []byte(",\"policies\":[")
)

// PolicySet represens PDP policy set (the set groups other policy sets and policies).
type PolicySet struct {
	ord         int
	id          string
	hidden      bool
	target      Target
	policies    []Evaluable
	obligations []AttributeAssignmentExpression
	algorithm   PolicyCombiningAlg
}

// NewPolicySet creates new instance of policy set with given id (or hidden),
// target, set of policy sets or policies, algorithm and obligations. To make
// instance of algorithm it uses one of makers from PolicyCombiningAlgs or
// PolicyCombiningParamAlgs and its parameters if it requires any.
func NewPolicySet(ID string, hidden bool, target Target, policies []Evaluable, makePCA PolicyCombiningAlgMaker, params interface{}, obligations []AttributeAssignmentExpression) *PolicySet {
	for i, p := range policies {
		p.setOrder(i)
	}

	return &PolicySet{
		id:          ID,
		hidden:      hidden,
		target:      target,
		policies:    policies,
		obligations: obligations,
		algorithm:   makePCA(policies, params)}
}

func (p *PolicySet) describe() string {
	if pid, ok := p.GetID(); ok {
		return fmt.Sprintf("policy set %q", pid)
	}

	return "hidden policy set"
}

// GetID implements Evaluable interface and returns policy set id if policy set
// isn't hidden.
func (p *PolicySet) GetID() (string, bool) {
	return p.id, !p.hidden
}

// Calculate implements Evaluable interface and evaluates policy set for given
// request context.
func (p *PolicySet) Calculate(ctx *Context) Response {
	match, err := p.target.calculate(ctx)
	if err != nil {
		r := combineEffectAndStatus(err, p.algorithm.execute(p.policies, ctx))
		if r.status != nil {
			r.status = bindError(err, p.describe())
		}
		return r
	}

	if !match {
		return Response{EffectNotApplicable, nil, nil}
	}

	r := p.algorithm.execute(p.policies, ctx)
	if r.Effect == EffectDeny || r.Effect == EffectPermit {
		r.obligations = append(r.obligations, p.obligations...)
	}

	if r.status != nil {
		r.status = bindError(r.status, p.describe())
	}

	return r
}

// Append implements Evaluable interface and puts new policy set, policy or rule
// to the policy set or one of its children. Argument path should be empty
// to put policy set or policy to current policy set or contain ids of nested
// policy sets or policies to recurcively get to point where value of v argument
// can be appended. Value of v should be policy set or policy if path leads to
// policy set or rule if path leads to policy. Append can't put hidden item or
// any item to hidden policy set or policy.
func (p *PolicySet) Append(path []string, v interface{}) (Evaluable, error) {
	if p.hidden {
		return p, newHiddenPolicySetModificationError()
	}

	if len(path) > 0 {
		ID := path[0]

		_, child, err := p.getChild(ID)
		if err != nil {
			return p, bindError(err, p.id)
		}

		child, err = child.Append(path[1:], v)
		if err != nil {
			return p, bindError(err, p.id)
		}

		return p.putChild(child), nil
	}

	child, ok := v.(Evaluable)
	if !ok {
		return p, bindError(newInvalidPolicySetItemTypeError(v), p.id)
	}

	_, ok = child.GetID()
	if !ok {
		return p, bindError(newHiddenPolicyAppendError(), p.id)
	}

	return p.putChild(child), nil
}

// Delete implements Evaluable interface and removes item from the policy set
// or one of its children. Argument path should contain at least one string and
// should lead to item to delete. Delete can't remove an item from hidden policy
// set or policy.
func (p *PolicySet) Delete(path []string) (Evaluable, error) {
	if p.hidden {
		return p, newHiddenPolicySetModificationError()
	}

	if len(path) <= 0 {
		return p, bindError(newTooShortPathPolicySetModificationError(), p.id)
	}

	ID := path[0]

	if len(path) > 1 {
		_, child, err := p.getChild(ID)
		if err != nil {
			return p, bindError(err, p.id)
		}

		child, err = child.Delete(path[1:])
		if err != nil {
			return p, bindError(err, p.id)
		}

		return p.putChild(child), nil
	}

	r, err := p.delChild(ID)
	if err != nil {
		return p, bindError(err, p.id)
	}

	return r, nil
}

func (p *PolicySet) getOrder() int {
	return p.ord
}

func (p *PolicySet) setOrder(ord int) {
	p.ord = ord
}

func (p *PolicySet) updatedCopy(policies []Evaluable, algorithm PolicyCombiningAlg) *PolicySet {
	return &PolicySet{
		ord:         p.ord,
		id:          p.id,
		target:      p.target,
		policies:    policies,
		obligations: p.obligations,
		algorithm:   algorithm,
	}
}

func (p *PolicySet) getChild(ID string) (int, Evaluable, error) {
	for i, child := range p.policies {
		if pID, ok := child.GetID(); ok && pID == ID {
			return i, child, nil
		}
	}

	return -1, nil, newMissingPolicySetChildError(ID)
}

func (p *PolicySet) putChild(child Evaluable) Evaluable {
	ID, _ := child.GetID()

	var policies []Evaluable

	i, old, err := p.getChild(ID)
	if err == nil {
		child.setOrder(old.getOrder())

		policies = make([]Evaluable, len(p.policies))
		if i > 0 {
			copy(policies, p.policies[:i])
		}

		policies[i] = child

		if i+1 < len(p.policies) {
			copy(policies[i+1:], p.policies[i+1:])
		}
	} else if len(p.policies) > 0 {
		child.setOrder(p.policies[len(p.policies)-1].getOrder() + 1)

		policies = make([]Evaluable, len(p.policies)+1)
		copy(policies, p.policies)
		policies[len(p.policies)] = child
	} else {
		child.setOrder(0)
		policies = []Evaluable{child}
	}

	algorithm := p.algorithm
	if m, ok := algorithm.(mapperPCA); ok {
		algorithm = m.add(ID, child, old)
	}

	return p.updatedCopy(policies, algorithm)
}

func (p *PolicySet) delChild(ID string) (Evaluable, error) {
	i, old, err := p.getChild(ID)
	if err != nil {
		return nil, err
	}

	var policies []Evaluable
	if len(p.policies) > 1 {
		policies = make([]Evaluable, len(p.policies)-1)
		if i > 0 {
			copy(policies, p.policies[:i])
		}

		if i+1 < len(p.policies) {
			copy(policies[i:], p.policies[i+1:])
		}
	}

	algorithm := p.algorithm
	if m, ok := algorithm.(mapperPCA); ok {
		algorithm = m.del(ID, old)
	}

	return p.updatedCopy(policies, algorithm), nil
}

// MarshalWithDepth implements StorageMarshal
func (p PolicySet) MarshalWithDepth(out io.Writer, depth int) error {
	if depth < 0 {
		return newMarshalInvalidDepthError(depth)
	}
	err := marshalHeader(storageNodeFmt{
		Ord: p.ord,
		ID:  p.id,
	}, out)
	if err != nil {
		return bindErrorf(err, "psid=\"%s\"", p.id)
	}
	_, err = out.Write(policyArrPrefix)
	if err != nil {
		return bindErrorf(err, "psid=\"%s\"", p.id)
	}
<<<<<<< HEAD
	if depth > 0 {
		var firstPolicy int
		for i, policy := range p.policies {
			if _, ok := policy.GetID(); !ok {
				continue
			}
			marshP, ok := policy.(StorageMarshal)
			if !ok {
				continue
			}
			if err = marshP.MarshalWithDepth(out, depth-1); err != nil {
				return bindErrorf(err, "psid=\"%s\",i=%d", p.id, i)
			}
			firstPolicy = i
			break
		}
		for i, policy := range p.policies[firstPolicy+1:] {
			if _, ok := policy.GetID(); !ok {
				continue
			}
			marshP, ok := policy.(StorageMarshal)
			if !ok {
				continue
			}
			if _, err := out.Write([]byte{','}); err != nil {
				return bindErrorf(err, "psid=\"%s\",i=%d", p.id, i)
			}
			if err := marshP.MarshalWithDepth(out, depth-1); err != nil {
				return bindErrorf(err, "psid=\"%s\",i=%d", p.id, i)
			}
=======
	for _, p := range p.policies {
		_, ok := p.GetID()
		if !ok {
			continue
		}
		if marshP, ok := p.(StorageMarshal); ok {
			marshP.DepthMarshal(out, depth-1)
>>>>>>> 530bbd85
		}
	}
	_, err = out.Write([]byte("]}"))
	if err != nil {
		return bindErrorf(err, "psid=\"%s\"", p.id)
	}
	return nil
}

// PathMarshal implements StorageMarshal
func (p PolicySet) PathMarshal(ID string) (func(io.Writer) error, bool) {
	if pID, ok := p.GetID(); ok {
		if ID == pID {
			return func(out io.Writer) error {
				_, err := out.Write([]byte(strconv.Quote(pID)))
				return err
			}, true
		}
		for _, p := range p.policies {
			marshP, ok := p.(StorageMarshal)
			if !ok {
				continue
			}
			if cb, ok := marshP.PathMarshal(ID); ok {
				return func(out io.Writer) error {
					out.Write([]byte(strconv.Quote(pID) + "/"))
					return cb(out)
				}, true
			}
		}
	}
	return nil, false
}

type firstApplicableEffectPCA struct {
}

func makeFirstApplicableEffectPCA(policies []Evaluable, params interface{}) PolicyCombiningAlg {
	return firstApplicableEffectPCAInstance
}

func (a firstApplicableEffectPCA) execute(policies []Evaluable, ctx *Context) Response {
	for _, p := range policies {
		r := p.Calculate(ctx)
		if r.Effect != EffectNotApplicable {
			return r
		}
	}

	return Response{EffectNotApplicable, nil, nil}
}

type denyOverridesPCA struct {
}

func makeDenyOverridesPCA(policies []Evaluable, params interface{}) PolicyCombiningAlg {
	return denyOverridesPCAInstance
}

func (a denyOverridesPCA) describe() string {
	return "deny overrides"
}

func (a denyOverridesPCA) execute(policies []Evaluable, ctx *Context) Response {
	errs := []error{}
	obligations := make([]AttributeAssignmentExpression, 0)

	indetD := 0
	indetP := 0
	indetDP := 0

	permits := 0

	for _, p := range policies {
		r := p.Calculate(ctx)
		if r.Effect == EffectDeny {
			return r
		}

		if r.Effect == EffectPermit {
			permits++
			obligations = append(obligations, r.obligations...)
			continue
		}

		if r.Effect == EffectNotApplicable {
			continue
		}

		if r.Effect == EffectIndeterminateD {
			indetD++
		} else {
			if r.Effect == EffectIndeterminateP {
				indetP++
			} else {
				indetDP++
			}

		}

		errs = append(errs, r.status)
	}

	var err boundError
	if len(errs) > 1 {
		err = bindError(newMultiError(errs), a.describe())
	} else if len(errs) > 0 {
		err = bindError(errs[0], a.describe())
	}

	if indetDP > 0 || (indetD > 0 && (indetP > 0 || permits > 0)) {
		return Response{EffectIndeterminateDP, err, nil}
	}

	if indetD > 0 {
		return Response{EffectIndeterminateD, err, nil}
	}

	if permits > 0 {
		return Response{EffectPermit, nil, obligations}
	}

	if indetP > 0 {
		return Response{EffectIndeterminateP, err, nil}
	}

	return Response{EffectNotApplicable, nil, nil}
}

type byPolicyOrder []Evaluable

func (e byPolicyOrder) Len() int           { return len(e) }
func (e byPolicyOrder) Swap(i, j int)      { e[i], e[j] = e[j], e[i] }
func (e byPolicyOrder) Less(i, j int) bool { return e[i].getOrder() < e[j].getOrder() }<|MERGE_RESOLUTION|>--- conflicted
+++ resolved
@@ -295,7 +295,6 @@
 	if err != nil {
 		return bindErrorf(err, "psid=\"%s\"", p.id)
 	}
-<<<<<<< HEAD
 	if depth > 0 {
 		var firstPolicy int
 		for i, policy := range p.policies {
@@ -326,15 +325,6 @@
 			if err := marshP.MarshalWithDepth(out, depth-1); err != nil {
 				return bindErrorf(err, "psid=\"%s\",i=%d", p.id, i)
 			}
-=======
-	for _, p := range p.policies {
-		_, ok := p.GetID()
-		if !ok {
-			continue
-		}
-		if marshP, ok := p.(StorageMarshal); ok {
-			marshP.DepthMarshal(out, depth-1)
->>>>>>> 530bbd85
 		}
 	}
 	_, err = out.Write([]byte("]}"))
