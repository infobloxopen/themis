--- conflicted
+++ resolved
@@ -269,10 +269,7 @@
 	return nil, ctx.errorf("Expected value of set of domains type or content id but got %v", v)
 }
 
-<<<<<<< HEAD
-func (ctx *YastCtx) unmarshalValueByType(t int, v interface{}) (*AttributeValueType, error) {
-=======
-func (ctx *yastCtx) unmarshalListOfStringsValueItem(v interface{}, i int, list []string) ([]string, error) {
+func (ctx *YastCtx) unmarshalListOfStringsValueItem(v interface{}, i int, list []string) ([]string, error) {
 	ctx.pushNodeSpec("%d", i+1)
 	defer ctx.popNodeSpec()
 
@@ -284,7 +281,7 @@
 	return append(list, s), nil
 }
 
-func (ctx *yastCtx) unmarshalListOfStringsImmediateValue(v interface{}) (*AttributeValueType, error) {
+func (ctx *YastCtx) unmarshalListOfStringsImmediateValue(v interface{}) (*AttributeValueType, error) {
 	items, err := ctx.validateList(v, "")
 	if err != nil {
 		return nil, nil
@@ -301,7 +298,7 @@
 	return &AttributeValueType{DataTypeListOfStrings, list}, nil
 }
 
-func (ctx *yastCtx) unmarshalListOfStringsValueFromContent(v interface{}) (*AttributeValueType, error) {
+func (ctx *YastCtx) unmarshalListOfStringsValueFromContent(v interface{}) (*AttributeValueType, error) {
 	set, err := ctx.extractContentByItem(v)
 	if err != nil || set == nil {
 		return nil, err
@@ -310,7 +307,7 @@
 	return ctx.unmarshalListOfStringsImmediateValue(set)
 }
 
-func (ctx *yastCtx) unmarshalListOfStringsValue(v interface{}) (*AttributeValueType, error) {
+func (ctx *YastCtx) unmarshalListOfStringsValue(v interface{}) (*AttributeValueType, error) {
 	val, err := ctx.unmarshalListOfStringsImmediateValue(v)
 	if err != nil {
 		return nil, err
@@ -332,8 +329,7 @@
 	return nil, ctx.errorf("Expected value of list of strings type or content id but got %v", v)
 }
 
-func (ctx *yastCtx) unmarshalValueByType(t int, v interface{}) (*AttributeValueType, error) {
->>>>>>> f5f14f5c
+func (ctx *YastCtx) unmarshalValueByType(t int, v interface{}) (*AttributeValueType, error) {
 	if t == DataTypeUndefined {
 		return nil, ctx.errorf("Not allowed type %#v", DataTypeNames[t])
 	}
