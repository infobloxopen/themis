package pdp

import (
	"fmt"
	"io"
	"strconv"
)

// RuleCombiningAlg represent abstract rule combining algorithm. The algorithm
// defines how to evaluate policy rules and how to get paticular result.
type RuleCombiningAlg interface {
	execute(rules []*Rule, ctx *Context) Response
}

// RuleCombiningAlgMaker creates instance of rule combining algorithm.
// The function accepts set of policy rules and parameters of algorithm.
type RuleCombiningAlgMaker func(rules []*Rule, params interface{}) RuleCombiningAlg

var (
	firstApplicableEffectRCAInstance = firstApplicableEffectRCA{}
	denyOverridesRCAInstance         = denyOverridesRCA{}

	// RuleCombiningAlgs defines map of algorithm id to particular maker of
	// the algorithm. Contains only algorithms which don't require any
	// parameters.
	RuleCombiningAlgs = map[string]RuleCombiningAlgMaker{
		"firstapplicableeffect": makeFirstApplicableEffectRCA,
		"denyoverrides":         makeDenyOverridesRCA}

	// RuleCombiningParamAlgs defines map of algorithm id to particular maker
	// of the algorithm. Contains only algorithms which require parameters.
	RuleCombiningParamAlgs = map[string]RuleCombiningAlgMaker{
		"mapper": makeMapperRCA}

	ruleArrPrefix = []byte(",\"rules\":[")
)

// Policy represent PDP policy (minimal evaluable entity).
type Policy struct {
	ord         int
	id          string
	hidden      bool
	target      Target
	rules       []*Rule
	obligations []AttributeAssignmentExpression
	algorithm   RuleCombiningAlg
}

// NewPolicy creates new instance of policy with given id (or hidden), target,
// set of rules, algorithm and obligations. To make instance of algorithm it
// uses one of makers from RuleCombiningAlgs or RuleCombiningParamAlgs and its
// parameters if it requires any.
func NewPolicy(ID string, hidden bool, target Target, rules []*Rule, makeRCA RuleCombiningAlgMaker, params interface{}, obligations []AttributeAssignmentExpression) *Policy {
	for i, r := range rules {
		r.ord = i
	}

	return &Policy{
		id:          ID,
		hidden:      hidden,
		target:      target,
		rules:       rules,
		obligations: obligations,
		algorithm:   makeRCA(rules, params)}
}

func (p *Policy) describe() string {
	if pid, ok := p.GetID(); ok {
		return fmt.Sprintf("policy %q", pid)
	}

	return "hidden policy"
}

// GetID implements Evaluable interface and returns policy id if policy
// isn't hidden.
func (p *Policy) GetID() (string, bool) {
	return p.id, !p.hidden
}

// Calculate implements Evaluable interface and evaluates policy for given
// request contest.
func (p *Policy) Calculate(ctx *Context) Response {
	match, err := p.target.calculate(ctx)
	if err != nil {
		r := combineEffectAndStatus(err, p.algorithm.execute(p.rules, ctx))
		if r.status != nil {
			r.status = bindError(r.status, p.describe())
		}
		return r
	}

	if !match {
		return Response{EffectNotApplicable, nil, nil}
	}

	r := p.algorithm.execute(p.rules, ctx)
	if r.Effect == EffectDeny || r.Effect == EffectPermit {
		r.obligations = append(r.obligations, p.obligations...)
	}

	if r.status != nil {
		r.status = bindError(r.status, p.describe())
	}

	return r
}

// Append implements Evaluable interface and puts new rule to the policy.
// Argument path should be empty and v should contain a pointer to rule.
// Append can't put hidden rule to policy or any rule to hidden policy.
func (p *Policy) Append(path []string, v interface{}) (Evaluable, error) {
	if p.hidden {
		return p, newHiddenPolicyModificationError()
	}

	if len(path) > 0 {
		return p, bindError(newTooLongPathPolicyModificationError(path), p.id)
	}

	child, ok := v.(*Rule)
	if !ok {
		return p, bindError(newInvalidPolicyItemTypeError(v), p.id)
	}

	_, ok = child.GetID()
	if !ok {
		return p, bindError(newHiddenRuleAppendError(), p.id)
	}

	return p.putChild(child), nil
}

// Delete implements Evaluable interface and removes rule from the policy.
// Argument path should contain exactly one string which is id of rule
// to remove. Delete can't remove a rule from hidden policy.
func (p *Policy) Delete(path []string) (Evaluable, error) {
	if p.hidden {
		return p, newHiddenPolicyModificationError()
	}

	if len(path) <= 0 {
		return p, bindError(newTooShortPathPolicyModificationError(), p.id)
	}

	ID := path[0]

	if len(path) > 1 {
		return p, bindError(newTooLongPathPolicyModificationError(path[1:]), p.id)
	}

	r, err := p.delChild(ID)
	if err != nil {
		return p, bindError(err, p.id)
	}

	return r, nil
}

func (p *Policy) getOrder() int {
	return p.ord
}

func (p *Policy) setOrder(ord int) {
	p.ord = ord
}

func (p *Policy) updatedCopy(rules []*Rule, algorithm RuleCombiningAlg) *Policy {
	return &Policy{
		ord:         p.ord,
		id:          p.id,
		target:      p.target,
		rules:       rules,
		obligations: p.obligations,
		algorithm:   algorithm,
	}
}

func (p *Policy) getChild(ID string) (int, *Rule, error) {
	for i, r := range p.rules {
		if rID, ok := r.GetID(); ok && rID == ID {
			return i, r, nil
		}
	}

	return -1, nil, newMissingPolicyChildError(ID)
}

func (p *Policy) putChild(child *Rule) *Policy {
	ID, _ := child.GetID()

	var rules []*Rule

	i, old, err := p.getChild(ID)
	if err == nil {
		child.ord = old.ord

		rules = make([]*Rule, len(p.rules))
		if i > 0 {
			copy(rules, p.rules[:i])
		}

		rules[i] = child

		if i+1 < len(p.rules) {
			copy(rules[i+1:], p.rules[i+1:])
		}
	} else if len(p.rules) > 0 {
		child.ord = p.rules[len(p.rules)-1].ord + 1
		rules = make([]*Rule, len(p.rules)+1)
		copy(rules, p.rules)
		rules[len(p.rules)] = child
	} else {
		child.ord = 0
		rules = []*Rule{child}
	}

	algorithm := p.algorithm
	if m, ok := algorithm.(mapperRCA); ok {
		algorithm = m.add(ID, child, old)
	}

	return p.updatedCopy(rules, algorithm)
}

func (p *Policy) delChild(ID string) (*Policy, error) {
	i, old, err := p.getChild(ID)
	if err != nil {
		return nil, err
	}

	var rules []*Rule
	if len(p.rules) > 1 {
		rules = make([]*Rule, len(p.rules)-1)
		if i > 0 {
			copy(rules, p.rules[:i])
		}

		if i+1 < len(p.rules) {
			copy(rules[i:], p.rules[i+1:])
		}
	}

	algorithm := p.algorithm
	if m, ok := algorithm.(mapperRCA); ok {
		algorithm = m.del(ID, old)
	}

	return p.updatedCopy(rules, algorithm), nil
}

// MarshalWithDepth implements StorageMarshal
func (p Policy) MarshalWithDepth(out io.Writer, depth int) error {
	if depth < 0 {
		return newMarshalInvalidDepthError(depth)
	}
	err := marshalHeader(storageNodeFmt{
		Ord: p.ord,
		ID:  p.id,
	}, out)
	if err != nil {
		return bindErrorf(err, "pid=\"%s\"", p.id)
	}
	_, err = out.Write(ruleArrPrefix)
	if err != nil {
		return bindErrorf(err, "pid=\"%s\"", p.id)
	}
<<<<<<< HEAD
	if depth > 0 {
		var firstRule int
		for i, r := range p.rules {
			if _, ok := r.GetID(); ok {
				if err = r.MarshalWithDepth(out, depth-1); err != nil {
					return bindErrorf(err, "pid=\"%s\",i=%d", p.id, i)
				}
				firstRule = i
				break
			}
		}
		for i, r := range p.rules[firstRule+1:] {
			if _, ok := r.GetID(); ok {
				if _, err := out.Write([]byte{','}); err != nil {
					return bindErrorf(err, "pid=\"%s\",i=%d", p.id, i)
				}
				if err = r.MarshalWithDepth(out, depth-1); err != nil {
					return bindErrorf(err, "pid=\"%s\",i=%d", p.id, i)
				}
			}
=======
	for _, r := range p.rules {
		_, ok := r.GetID()
		if !ok {
			continue
>>>>>>> 530bbd85
		}
		if err = r.DepthMarshal(out, depth-1); err != nil {
			return err
		}
		out.Write([]byte{','})
	}
	_, err = out.Write([]byte("]}"))
	if err != nil {
		return bindErrorf(err, "pid=\"%s\"", p.id)
	}
	return nil
}

// PathMarshal implements StorageMarshal
func (p Policy) PathMarshal(ID string) (func(io.Writer) error, bool) {
	if pID, ok := p.GetID(); ok {
		if ID == pID {
			return func(out io.Writer) error {
				_, err := out.Write([]byte(strconv.Quote(pID)))
				return err
			}, true
		}
		for _, r := range p.rules {
			if cb, ok := r.PathMarshal(ID); ok {
				return func(out io.Writer) error {
					out.Write([]byte(strconv.Quote(pID) + "/"))
					return cb(out)
				}, true
			}
		}
	}
	return nil, false
}

type firstApplicableEffectRCA struct {
}

func makeFirstApplicableEffectRCA(rules []*Rule, params interface{}) RuleCombiningAlg {
	return firstApplicableEffectRCAInstance
}

func (a firstApplicableEffectRCA) execute(rules []*Rule, ctx *Context) Response {
	for _, rule := range rules {
		r := rule.calculate(ctx)
		if r.Effect != EffectNotApplicable {
			return r
		}
	}

	return Response{EffectNotApplicable, nil, nil}
}

type denyOverridesRCA struct {
}

func makeDenyOverridesRCA(rules []*Rule, params interface{}) RuleCombiningAlg {
	return denyOverridesRCAInstance
}

func (a denyOverridesRCA) describe() string {
	return "deny overrides"
}

func (a denyOverridesRCA) execute(rules []*Rule, ctx *Context) Response {
	errs := []error{}
	obligations := make([]AttributeAssignmentExpression, 0)

	indetD := 0
	indetP := 0
	indetDP := 0

	permits := 0

	for _, rule := range rules {
		r := rule.calculate(ctx)
		if r.Effect == EffectDeny {
			obligations = append(obligations, r.obligations...)
			return r
		}

		if r.Effect == EffectPermit {
			permits++
			obligations = append(obligations, r.obligations...)
			continue
		}

		if r.Effect == EffectNotApplicable {
			continue
		}

		if r.Effect == EffectIndeterminateD {
			indetD++
		} else {
			if r.Effect == EffectIndeterminateP {
				indetP++
			} else {
				indetDP++
			}

		}

		errs = append(errs, r.status)
	}

	var err boundError
	if len(errs) > 1 {
		err = bindError(newMultiError(errs), a.describe())
	} else if len(errs) > 0 {
		err = bindError(errs[0], a.describe())
	}

	if indetDP > 0 || (indetD > 0 && (indetP > 0 || permits > 0)) {
		return Response{EffectIndeterminateDP, err, nil}
	}

	if indetD > 0 {
		return Response{EffectIndeterminateD, err, nil}
	}

	if permits > 0 {
		return Response{EffectPermit, nil, obligations}
	}

	if indetP > 0 {
		return Response{EffectIndeterminateP, err, nil}
	}

	return Response{EffectNotApplicable, nil, nil}
}<|MERGE_RESOLUTION|>--- conflicted
+++ resolved
@@ -265,7 +265,6 @@
 	if err != nil {
 		return bindErrorf(err, "pid=\"%s\"", p.id)
 	}
-<<<<<<< HEAD
 	if depth > 0 {
 		var firstRule int
 		for i, r := range p.rules {
@@ -286,17 +285,7 @@
 					return bindErrorf(err, "pid=\"%s\",i=%d", p.id, i)
 				}
 			}
-=======
-	for _, r := range p.rules {
-		_, ok := r.GetID()
-		if !ok {
-			continue
->>>>>>> 530bbd85
-		}
-		if err = r.DepthMarshal(out, depth-1); err != nil {
-			return err
-		}
-		out.Write([]byte{','})
+		}
 	}
 	_, err = out.Write([]byte("]}"))
 	if err != nil {
