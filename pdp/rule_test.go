package pdp

import (
	"bytes"
	"sort"
	"strings"
	"testing"
)

func TestSortRulesByOrder(t *testing.T) {
	rules := []*Rule{
		{
			ord: 1,
			id:  "second",
		},
		{
			ord: 3,
			id:  "fourth",
		},
		{
			ord: 0,
			id:  "first",
		},
		{
			ord: 2,
			id:  "third",
		},
	}

	sort.Sort(byRuleOrder(rules))

	ids := make([]string, len(rules))
	for i, r := range rules {
		ids[i] = r.id
	}
	s := strings.Join(ids, ", ")
	e := "first, second, third, fourth"
	if s != e {
		t.Errorf("Expected rules in order \"%s\" but got \"%s\"", e, s)
	}
}

<<<<<<< HEAD
func TestRuleMarshalWithDepth(t *testing.T) {
=======
func TestRulePathMarshal(t *testing.T) {
>>>>>>> 530bbd85
	var (
		buf  bytes.Buffer
		rule = Rule{
			ord: 32,
			id:  "one",
		}
<<<<<<< HEAD
	)

	// bad depth
	err := rule.MarshalWithDepth(&buf, -1)
	expectErr := newMarshalInvalidDepthError(-1)
	if err == nil {
		t.Errorf("Expecting error %v, got nil error", expectErr)
	} else if err.Error() != expectErr.Error() {
		t.Errorf("Expecting error %v, got %v", expectErr, err)
	}

	// good depth, visible rule
	expectMarshal := `{"ord":32,"id":"one"}`
	err = rule.MarshalWithDepth(&buf, 0)
	if err != nil {
		t.Errorf("Expecting no error, got %v", err)
	} else {
		gotMarshal := buf.String()
		if 0 != strings.Compare(gotMarshal, expectMarshal) {
			t.Errorf("Expecting marshal output %s, got %s", expectMarshal, gotMarshal)
		}
=======
		hiddenRule = Rule{
			ord:    32,
			id:     "",
			hidden: true,
		}
	)
	pathfinder, found := rule.PathMarshal("one")
	if !found {
		t.Errorf("Failed to find path to rule one")
	} else if err := pathfinder(&buf); err != nil {
		t.Errorf("Expecting no errors when writing path, got %v", err)
	}
	expectPath := "\"one\""
	if 0 != strings.Compare(buf.String(), expectPath) {
		t.Errorf("Expecting path %s, got %s", buf.String(), expectPath)
	}

	expectNil, found := rule.PathMarshal("two")
	if found {
		t.Errorf("Expecting not to find rule two in rule one")
	} else if expectNil != nil {
		t.Errorf("Expecting nil path callback, got non-nil")
	}
	expectNil, found = hiddenRule.PathMarshal("one")
	if found {
		t.Errorf("Expecting not to find rule one in hidden rule")
	} else if expectNil != nil {
		t.Errorf("Expecting nil path callback, got non-nil")
>>>>>>> 530bbd85
	}
}<|MERGE_RESOLUTION|>--- conflicted
+++ resolved
@@ -40,18 +40,13 @@
 	}
 }
 
-<<<<<<< HEAD
 func TestRuleMarshalWithDepth(t *testing.T) {
-=======
-func TestRulePathMarshal(t *testing.T) {
->>>>>>> 530bbd85
 	var (
 		buf  bytes.Buffer
 		rule = Rule{
 			ord: 32,
 			id:  "one",
 		}
-<<<<<<< HEAD
 	)
 
 	// bad depth
@@ -73,7 +68,16 @@
 		if 0 != strings.Compare(gotMarshal, expectMarshal) {
 			t.Errorf("Expecting marshal output %s, got %s", expectMarshal, gotMarshal)
 		}
-=======
+	}
+}
+
+func TestRulePathMarshal(t *testing.T) {
+	var (
+		buf  bytes.Buffer
+		rule = Rule{
+			ord: 32,
+			id:  "one",
+		}
 		hiddenRule = Rule{
 			ord:    32,
 			id:     "",
@@ -102,6 +106,5 @@
 		t.Errorf("Expecting not to find rule one in hidden rule")
 	} else if expectNil != nil {
 		t.Errorf("Expecting nil path callback, got non-nil")
->>>>>>> 530bbd85
 	}
 }