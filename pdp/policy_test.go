--- conflicted
+++ resolved
@@ -547,25 +547,16 @@
 	}
 }
 
-<<<<<<< HEAD
 func TestPolicyMarshalWithDepth(t *testing.T) {
-=======
-func TestPolicyPathMarshal(t *testing.T) {
->>>>>>> 530bbd85
 	var (
 		buf  bytes.Buffer
 		buf2 bytes.Buffer
 		buf3 bytes.Buffer
-<<<<<<< HEAD
-=======
-		buf4 bytes.Buffer
->>>>>>> 530bbd85
 		p    = makeSimplePolicy("test",
 			makeSimpleRule("first", EffectPermit),
 			makeSimpleRule("second", EffectPermit),
 			makeSimpleRule("third", EffectPermit),
 		)
-<<<<<<< HEAD
 	)
 
 	// bad depth
@@ -613,7 +604,20 @@
 			t.Errorf("Expecting marshal output %s, got %s",
 				expectWithC, gotMarshal)
 		}
-=======
+	}
+}
+
+func TestPolicyPathMarshal(t *testing.T) {
+	var (
+		buf  bytes.Buffer
+		buf2 bytes.Buffer
+		buf3 bytes.Buffer
+		buf4 bytes.Buffer
+		p    = makeSimplePolicy("test",
+			makeSimpleRule("first", EffectPermit),
+			makeSimpleRule("second", EffectPermit),
+			makeSimpleRule("third", EffectPermit),
+		)
 		hiddenP = makeSimpleHiddenPolicy(
 			makeSimpleRule("first", EffectPermit),
 			makeSimpleRule("second", EffectPermit),
@@ -672,7 +676,6 @@
 		t.Errorf("Expecting not to find any rule under hidden policy")
 	} else if expectNil != nil {
 		t.Errorf("Expecting nil path callback, got non-nil")
->>>>>>> 530bbd85
 	}
 }
 
