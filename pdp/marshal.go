package pdp

import (
	"encoding/json"
	"io"
)

// StorageMarshal interface defines functions
// to capturing storage state information
type StorageMarshal interface {
<<<<<<< HEAD
	MarshalWithDepth(out io.Writer, depth int) error
}

// PolicySet/Policy/Rule representation for marshaling
type storageNodeFmt struct {
	Ord int    `json:"ord"`
	ID  string `json:"id"`
}

func marshalHeader(v interface{}, out io.Writer) error {
	b, err := json.Marshal(v)
	if err != nil {
		return err
	}
	n := len(b)
	if n < 1 || b[n-1] != '}' {
		return newInvalidHeaderError(v)
	}
	_, err = out.Write(b[:n-1])
	return err
=======
	DepthMarshal(out io.Writer, depth int) error
	PathMarshal(ID string) (func(io.Writer) error, bool)
>>>>>>> 530bbd85
}<|MERGE_RESOLUTION|>--- conflicted
+++ resolved
@@ -8,8 +8,8 @@
 // StorageMarshal interface defines functions
 // to capturing storage state information
 type StorageMarshal interface {
-<<<<<<< HEAD
 	MarshalWithDepth(out io.Writer, depth int) error
+	PathMarshal(ID string) (func(io.Writer) error, bool)
 }
 
 // PolicySet/Policy/Rule representation for marshaling
@@ -29,8 +29,4 @@
 	}
 	_, err = out.Write(b[:n-1])
 	return err
-=======
-	DepthMarshal(out io.Writer, depth int) error
-	PathMarshal(ID string) (func(io.Writer) error, bool)
->>>>>>> 530bbd85
 }